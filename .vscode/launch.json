{
    // Use IntelliSense to learn about possible attributes.
    // Hover to view descriptions of existing attributes.
    // For more information, visit: https://go.microsoft.com/fwlink/?linkid=830387
    "version": "0.2.0",
    "configurations": [
        {
            "type": "chrome",
            "request": "launch",
            "name": "Launch Chrome (http://localhost:8080)",
            "url": "http://localhost:8080",
            "webRoot": "${workspaceFolder}"
        },
        {
<<<<<<< HEAD
            "type": "node",
            "request": "launch",
            "name": "Debug Jest Tests",
            "program": "${workspaceRoot}/node_modules/jest/bin/jest.js",
            "env": {
                "CI": "true"
            },
            "args": [
                "-c",
                "./test/jest_debug_config.js",
                "--verbose",
                "-i",
                "--no-cache",
                "--runInBand"
            ],
            "console": "integratedTerminal",
            "internalConsoleOptions": "neverOpen"
=======
            "type": "chrome",
            "request": "launch",
            "name": "Launch Chromium Ubuntu (http://localhost:8080)",
            "url": "http://localhost:8080",
            "webRoot": "${workspaceFolder}",
            "runtimeExecutable": "/snap/bin/chromium"
>>>>>>> 31e77ac5
        }
    ]
}<|MERGE_RESOLUTION|>--- conflicted
+++ resolved
@@ -12,7 +12,6 @@
             "webRoot": "${workspaceFolder}"
         },
         {
-<<<<<<< HEAD
             "type": "node",
             "request": "launch",
             "name": "Debug Jest Tests",
@@ -30,14 +29,14 @@
             ],
             "console": "integratedTerminal",
             "internalConsoleOptions": "neverOpen"
-=======
+        },
+        {
             "type": "chrome",
             "request": "launch",
             "name": "Launch Chromium Ubuntu (http://localhost:8080)",
             "url": "http://localhost:8080",
             "webRoot": "${workspaceFolder}",
             "runtimeExecutable": "/snap/bin/chromium"
->>>>>>> 31e77ac5
         }
     ]
 }