--- conflicted
+++ resolved
@@ -28,11 +28,7 @@
  * @fileoverview Provide a default toolbox XML.
  */
 Blockly.Blocks.defaultToolbox = '<xml id="toolbox-categories" style="display: none">' +
-<<<<<<< HEAD
 '<category name="%{BKY_CATEGORY_MOTION}" id= "motion" colour="#4C97FF" secondaryColour="#3373CC">' +
-=======
- '<category name="%{BKY_CATEGORY_MOTION}" id= "motion" colour="#4C97FF" secondaryColour="#3373CC">' +
->>>>>>> 5488fb99
 '<block type="PlaceAtBrick" x="" y="">' +
 '  <value name="X_POSITION">' +
 '    <shadow type="text">' +
@@ -826,16 +822,12 @@
 '  </value>' +
 '</block>' +
 '<block type="HideTextBrick" id="" x="" y="">' +
-<<<<<<< HEAD
-'  <field name="DROPDOWN">new...</field>' +
+'  <field name="DROPDOWN">���</field>' +
 '</block>' +
 '<block type="ReadVariableFromDeviceBrick" id="" x="" y="">' +
-'  <field name="DROPDOWN">new...</field>' +
+'  <field name="DROPDOWN">���</field>' +
 '</block>' +
 '<block type="WriteVariableOnDeviceBrick" id="" x="" y="">' +
-'  <field name="DROPDOWN">new...</field>' +
-=======
-'  <field name="DROPDOWN">���</field>' +
->>>>>>> 5488fb99
+'  <field name="DROPDOWN">���</field>' +
 '</block>' +
 '</category>' + '</xml>';