/**
 * @license
 * Visual Blocks Editor
 *
 * Copyright 2018 Google Inc.
 * https://developers.google.com/blockly/
 *
 * Licensed under the Apache License, Version 2.0 (the "License");
 * you may not use this file except in compliance with the License.
 * You may obtain a copy of the License at
 *
 *   http://www.apache.org/licenses/LICENSE-2.0
 *
 * Unless required by applicable law or agreed to in writing, software
 * distributed under the License is distributed on an "AS IS" BASIS,
 * WITHOUT WARRANTIES OR CONDITIONS OF ANY KIND, either express or implied.
 * See the License for the specific language governing permissions and
 * limitations under the License.
 */

/**
 * @fileoverview Catblocks integrationt into Web
 * @author andreas.karner@student.tugraz.at (Andreas Karner)
 */

'use strict';

goog.provide('Blockly.Web');

goog.require('Blockly.inject');
goog.require('Blockly.Xml');
goog.require('Blockly.CatblocksMsgs');
goog.require('Blockly.Msg');
goog.require('goog.dom');
goog.require('goog.dom.TagName');



/**
 * DomParser_ instance for Web
 * @type {Object}
 * @private
 */
Blockly.Web.domParser_ = null;

/**
 * Parsing formats for DomParser object
 * @enum {string}
 * @private
 */
Blockly.Web.parseFormats_ = {
  HTML: 'text/html',
  XML: 'text/xml',
  APP_XML: 'application/xml',
  APP_HTML_XML: 'application/xhtml+xml',
  IMG_SVG: 'image/svg+xml'
};

/**
 * Default options for function calls
 * @enum {object<}
 * @private
 */
Blockly.Web.defaultOptions_ = {
  injectAllScenes: {
    'test': 'test'
  },
  createSceneContainer: {
    writeHeader: true,
    injectOnClick: true,
    expandable: true
  },
  createObjectContainer: {
    writeHeader: true,
    injectOnClick: true,
    expandable: true
  }
};

/**
 * Initiate Blockly for Web
 * @param {string} locale to use for Web, loaded from CatblocksMsgs
 * @public
 */
Blockly.Web.initBlockly = function(locale) {

  // #TODO: use the locale from the server
  var locale_ = goog.isString(locale) ? locale : "en_GB";
  Blockly.CatblocksMsgs.setLocale(locale_);
  Blockly.Web.domParser_ = new DOMParser();

  // injectAllScenes css into document head
  var cssNode = document.createElement('style');
  document.head.insertBefore(cssNode, document.head.firstChild);

  var cssText = document.createTextNode(Blockly.Web.CSS_CONTENT.join('\n'));
  cssNode.appendChild(cssText);
};

/**
 * Parse xml for Web into catblocks dom object
 * @param {string} xmlString to parse into catblocks dom object
 * @return {Element} xml object
 * @public
 */
Blockly.Web.xmlToDom = function(xmlString) {
  var xmlDoc = Blockly.Web.domParser_.parseFromString(xmlString, Blockly.Web.parseFormats_.XML);
  if (xmlDoc.getElementsByTagName('parsererror').length > 0) {
    console.error("Failed to parse xml string, please check if you have passed a valid xml file.");
    return undefined;
  }
  return xmlDoc;
};

/**
 * Transform dom xml, execute actions define in options
 * @param {Element|string} xml to transform
 * @param {object} tagActions to map against tag elements
 * @private
 */
Blockly.Web.transformXml_ = function(xml, tagActions) {
  // TODO: may move into xml.js file
  var xmlDom = goog.isString(xml) ? Blockly.Web.xmlToDom(xml) : xml;
  // run actions against xmlDom
  for (var iaction = 0; iaction < tagActions.length; iaction++) {
    var tagName = tagActions[iaction];
    var nodes = xmlDom.getElementsByTagName(tagName);
    for (var inodes = 0; inodes < nodes.length; inodes++) {
      nodes[inodes].removeAttribute('id');
      nodes[inodes].removeAttribute('x');
      nodes[inodes].removeAttribute('y');
    }
  }
};

/**
 * Create new read only workspace and injectAllScenes it into container
 * @param {Element} container to from scene where we should injectAllScenes the workspace
 * @param {number} blockscale block scale for workspace
 * @returns {workspace} created workspace object
 * @private
 */
Blockly.Web.createReadonlyWorkspace_ = function(container, blockscale) {
  if (container.tagName !== goog.dom.TagName.DIV.tagName_) {
    console.error("Please provide a div as container - createSceneWorkspace");
  }

  var blockscale_ = goog.isNumber(blockscale) ? blockscale : 0.75;
  // force to use the entire width
  // TODO: remove before fly
  //container.style.width = "100%";
  //container.style.height = "1000px";

  // injectAllScenes a new workspace, we will reuse this one for all scenes
  var workspace = Blockly.inject(container, {
    readOnly: true,
    media: '/public/images/catblocks/',
    zoom: {
      controls: false,
      wheel: false,
      startScale: blockscale_
    }
  });
  return workspace;
};

/**
 * Clean workspace, reset size to 0 and remove all blocks
 * @param {workspace} workspace to clean
 * @public
 */
Blockly.Web.clearSceneWorkspace = function(workspace) {
  var injectContainer = workspace.blockDragSurface_.container_.parentElement;
  var mainBlock = injectContainer.getElementsByTagName('svg')[0];
  workspace.clear();
  injectContainer.setAttribute('height', '0px');
  mainBlock.setAttribute('height', '0px');
};


/**
 * Load new xml to workspace, clean first if not already done
 * @param {Element|string} xml to load into workspace
 * @param {workspace} workspace to which we should load the xml
 * @param {boolean} erase workspace or not
 * @private
 */
Blockly.Web.addBlockXmlToWorkspace_ = function(xml, workspace, erase) {
  // get DOM xml, either convert or directly
  var xmlDom = goog.isString(xml) ? Blockly.Xml.textToDom(xml) : xml;
  var cleanWorkspace = goog.isBoolean(erase) ? erase : true;

  // some dom nodes we need to deal with
  //console.log(workspace);

  var injectContainer = workspace.blockDragSurface_.container_.parentElement;
  workspace.getInjectionDiv().id = workspace.id;
  var blockSvg = injectContainer.getElementsByTagName('svg')[0];

  var heightOffset = injectContainer.clientHeight === 0 ? 50 : injectContainer.clientHeight;
  //var workspaceWidth = injectContainer.clientWidth;
  var widthOffset = 20; //workspaceWidth / 2;

  // move it awai from the edges
  xmlDom.firstElementChild.setAttribute('x', widthOffset);
  xmlDom.firstElementChild.setAttribute('y', heightOffset);
  // erase if require
  if (cleanWorkspace) {
    Blockly.Web.clearSceneWorkspace(workspace);
  }

  Blockly.Xml.domToWorkspace(xmlDom, workspace);
  var gbox = blockSvg.getBBox();

  // remove first the size define by blockly
  blockSvg.setAttribute('height', gbox.height + 100 + 'px');
  blockSvg.style.position = 'inherit';
};

/**
 * Inject new dom into container with id and class given
 * @param {Element} container dom where to injectAllScenes the new scene
 * @param {Object} tagName to injectAllScenes into container
 * @param {string} idName to set for the new dom element
 * @param {string} className to set for the new dom element
 * @return {Element} new created subcontainer
 * @private
 */
Blockly.Web.injectNewDom_ = function(container, tagName, idName, className) {
  var subContainer = goog.dom.createDom(tagName, {
    'id': idName,
    'class': className
  });
  container.appendChild(subContainer);
  return subContainer;
};

/**
 * Inject new scene into cotainer
 * @param {Element} container dom where to injectAllScenes the new scene
 * @param {string} sceneName mapped to id from the new dom
 * @param {!object<string, object>} options how we should build up the scene container
 * @return {Element} new created scene container
 * @private
 */
Blockly.Web.addSceneContainer_ = function(container, sceneName, options) {
  var sceneOptions = Blockly.Web.parseOptions_(options, Blockly.Web.defaultOptions_.createSceneContainer);
  var sceneContainer = Blockly.Web.injectNewDom_(container, goog.dom.TagName.DIV, sceneName, 'catblocks-scene');

  var sceneHeader = null;
  if (sceneOptions.writeHeader) {
    sceneHeader = Blockly.Web.injectNewDom_(sceneContainer, goog.dom.TagName.DIV, sceneName + '-header', 'catblocks-scene-header');
    var sceneText = Blockly.Web.injectNewDom_(sceneHeader, goog.dom.TagName.H3, '', 'catblocks-scene-text');
    sceneText.textContent = 'Scene - ' + sceneName;
    if (sceneOptions.expandable) {
      sceneText.addEventListener('click', Blockly.Web.codeClickHandler_);
    }
  }

  return sceneContainer;
};

/**
 * Inject new object into cotainer
 * @param {Element} container dom where to injectAllScenes the new scene
 * @param {string} objectName mapped to id from the new dom
 * @param {!object<string, object>} options how we should build up the scene container
 * @return {Element} new created object container
 * @private
 */
Blockly.Web.addObjectContainer_ = function(container, objectName, options) {
  var objectOptions = Blockly.Web.parseOptions_(options, Blockly.Web.defaultOptions_.createObjectContainer);
  var objectContainer = Blockly.Web.injectNewDom_(container, goog.dom.TagName.DIV, objectName, 'catblocks-object');

  var objectHeader = null;
  if (objectOptions.writeHeader) {
    objectHeader = Blockly.Web.injectNewDom_(objectContainer, goog.dom.TagName.DIV, objectName + '-header', 'catblocks-object-header');
    var objectText = Blockly.Web.injectNewDom_(objectHeader, goog.dom.TagName.H4, '', 'catblocks-object-text');
    objectText.textContent = 'Object - ' + objectName;
    if (objectOptions.expandable) {
      objectText.addEventListener('click', Blockly.Web.codeClickHandler_);
    }
  }

  return objectContainer;
};


/**
 * Parse options, if value exists in inputValues use this one
 * Otherwise go with the value from defaultValues
 * @param {Object<string, string} inputValues to use if exists
 * @param {Object<string, string} defaultValues to parse down
 * @return {Object<string, string} either input or default value
 * @private
 */
Blockly.Web.parseOptions_ = function(inputValues, defaultValues) {
  if (!goog.isDefAndNotNull(inputValues)) {
    return defaultValues;
  } else {
    var resultObject = {};
    var keys = Object.keys(defaultValues);
    for (var ikey = 0; ikey < keys.length; ikey++) {
      if (goog.isDefAndNotNull(inputValues[keys])) {
        resultObject[key] = inputValues[key];
      } else {
        inputValues[keys] = defaultValues[key];
      }
    }
  }
}

/**
 * Inject all catblocks scenes from xml into div
 * @param {Element} container dom to inject all loaded scenes
 * @param {string} xmlString which includes all scenes to inject
 * @param {Object} options how we should inject all scenes
 * @public
 */
Blockly.Web.injectAllScenes = function(container, xmlString, options) {
  if (goog.isString(container)) {
    container = document.getElementById(container) ||
      document.querySelector(container);
  }
  if (!goog.dom.contains(document, container)) {
    throw 'Error: container is not in current document.';
  }

  var injectOptions = Blockly.Web.parseOptions_(options, Blockly.Web.defaultOptions_.injectAllScenes);

  var xmlElement = Blockly.Web.xmlToDom(xmlString);
  if (!goog.isDefAndNotNull(xmlElement)) {
    console.error('Failed to injectAllScenes, could not parse xmlString');
    return;
  }



  // INFO: all preperations are done, let's start with the injection
  var scenes = xmlElement.firstChild.children;
  for (var iscene = 0; iscene < scenes.length; iscene++) {
    var scene = scenes[iscene];
    var sceneContainer = Blockly.Web.addSceneContainer_(container, scene.getAttribute('type'));


    var objects = scene.children;
    for (var iobject = 0; iobject < objects.length; iobject++) {
      var object = objects[iobject];
      var objectName = object.getAttribute('type');
      var objectContainer = Blockly.Web.addObjectContainer_(sceneContainer, objectName);

      Blockly.Web.transformXml_(object, {
        'block': ['rmAtt_id', 'rmAtt_id', 'rmAtt_id']
      });

      var workspace = Blockly.Web.createReadonlyWorkspace_(objectContainer, 0.75);
      //console.log(workspace);

      // load all scripts and update workspace size
      while (object.childElementCount > 0) {
        var script = object.firstElementChild;

        var blockXml = goog.dom.createDom('xml', { 'xmlns': 'http://www.w3.org/1999/xhtml' });
        blockXml.appendChild(script.firstElementChild);
        object.removeChild(script);

        Blockly.Web.addBlockXmlToWorkspace_(blockXml, workspace, false);
      }
      workspace.getInjectionDiv().style.display = 'none';
      objectContainer.style.display = 'none';
    }
  }
};



/**
 * EventHandler for code, expand/collapse scene and object
 * @param {Event} event to handle
 * @private
 */
Blockly.Web.codeClickHandler_ = function(event) {
  var container = event.target.parentElement.parentElement;
  // console.log(container);

  var className = event.target.classList.contains('catblocks-scene-text') ? 'catblocks-object' : 'injectionDiv';
  var objects = container.getElementsByClassName(className);
  for (var iobject = 0; iobject < objects.length; iobject++) {
    var object = objects[iobject];
    object.style.display = object.style.display === 'none' ? 'block' : 'none';

    // Blockly does not draw the svg's if the container is display none
    // so we need to call svgResize for each expaned workspace
<<<<<<< HEAD
    if (className === 'injectionDiv') {
      var workspaceId = object.id;
=======
    // TODO: fix bug -> on window change with compinatin display: 'none'
    if (className === 'injectionDiv' && object.style.display === 'block') {
      let workspaceId = object.id;
      console.log(workspaceId);
>>>>>>> bdaf1763
      Blockly.svgResize(Blockly.Workspace.WorkspaceDB_[workspaceId]);
    }
  }
};


/**
 * Array making up the CSS content for Blockly.
 */
Blockly.Web.CSS_CONTENT = ['#catblocks {',
  '    height: 100%;',
  '    margin: 0px;',
  '    padding: 10px;',
  '}',
  '',
  '.catblocks-scene,',
  '.catblocks-object {',
  '    padding: 5px 10px;',
  '    border-radius: 20px;',
  '    margin: 5px 0px;',
  '}',
  '',
  '.catblocks-scene {',
  '    background-color: gainsboro;',
  '}',
  '',
  '.catblocks-object {',
  '    background-color: bisque;',
  '}',
  '',
  '.injectionDiv {',
  '    border-radius: 20px;',
  '    overflow: hidden;',
  '}'];<|MERGE_RESOLUTION|>--- conflicted
+++ resolved
@@ -67,12 +67,11 @@
   },
   createSceneContainer: {
     writeHeader: true,
-    injectOnClick: true,
     expandable: true
   },
   createObjectContainer: {
     writeHeader: true,
-    injectOnClick: true,
+    writeStats: true,
     expandable: true
   }
 };
@@ -144,14 +143,8 @@
   if (container.tagName !== goog.dom.TagName.DIV.tagName_) {
     console.error("Please provide a div as container - createSceneWorkspace");
   }
-
   var blockscale_ = goog.isNumber(blockscale) ? blockscale : 0.75;
-  // force to use the entire width
-  // TODO: remove before fly
-  //container.style.width = "100%";
-  //container.style.height = "1000px";
-
-  // injectAllScenes a new workspace, we will reuse this one for all scenes
+
   var workspace = Blockly.inject(container, {
     readOnly: true,
     media: '/public/images/catblocks/',
@@ -161,6 +154,8 @@
       startScale: blockscale_
     }
   });
+  workspace.getInjectionDiv().id = workspace.id;
+
   return workspace;
 };
 
@@ -190,11 +185,7 @@
   var xmlDom = goog.isString(xml) ? Blockly.Xml.textToDom(xml) : xml;
   var cleanWorkspace = goog.isBoolean(erase) ? erase : true;
 
-  // some dom nodes we need to deal with
-  //console.log(workspace);
-
   var injectContainer = workspace.blockDragSurface_.container_.parentElement;
-  workspace.getInjectionDiv().id = workspace.id;
   var blockSvg = injectContainer.getElementsByTagName('svg')[0];
 
   var heightOffset = injectContainer.clientHeight === 0 ? 50 : injectContainer.clientHeight;
@@ -211,9 +202,13 @@
 
   Blockly.Xml.domToWorkspace(xmlDom, workspace);
   var gbox = blockSvg.getBBox();
-
-  // remove first the size define by blockly
   blockSvg.setAttribute('height', gbox.height + 100 + 'px');
+  var svgWidth = gbox.width + widthOffset;
+  if (injectContainer.clientWidth < svgWidth) {
+    blockSvg.setAttribute('width', svgWidth + 'px');
+    blockSvg.style.width = svgWidth + 'px';
+  }
+  workspace.getInjectionDiv().style.height = blockSvg.getAttribute('height');
   blockSvg.style.position = 'inherit';
 };
 
@@ -221,16 +216,16 @@
  * Inject new dom into container with id and class given
  * @param {Element} container dom where to injectAllScenes the new scene
  * @param {Object} tagName to injectAllScenes into container
- * @param {string} idName to set for the new dom element
- * @param {string} className to set for the new dom element
+ * @param {Object<string, string>|string} attributes to set for the new dom element
+ * @param {?string} textContent to set for new dom element
  * @return {Element} new created subcontainer
  * @private
  */
-Blockly.Web.injectNewDom_ = function(container, tagName, idName, className) {
-  var subContainer = goog.dom.createDom(tagName, {
-    'id': idName,
-    'class': className
-  });
+Blockly.Web.injectNewDom_ = function(container, tagName, attributes, textContent) {
+  var subContainer = goog.dom.createDom(tagName, attributes);
+  if (goog.isDefAndNotNull(textContent)) {
+    subContainer.textContent = textContent;
+  }
   container.appendChild(subContainer);
   return subContainer;
 };
@@ -245,13 +240,14 @@
  */
 Blockly.Web.addSceneContainer_ = function(container, sceneName, options) {
   var sceneOptions = Blockly.Web.parseOptions_(options, Blockly.Web.defaultOptions_.createSceneContainer);
-  var sceneContainer = Blockly.Web.injectNewDom_(container, goog.dom.TagName.DIV, sceneName, 'catblocks-scene');
+  var sceneContainer = Blockly.Web.injectNewDom_(container, goog.dom.TagName.DIV, { 'class': 'catblocks-scene', 'id': 'sceneName' });
 
   var sceneHeader = null;
   if (sceneOptions.writeHeader) {
-    sceneHeader = Blockly.Web.injectNewDom_(sceneContainer, goog.dom.TagName.DIV, sceneName + '-header', 'catblocks-scene-header');
-    var sceneText = Blockly.Web.injectNewDom_(sceneHeader, goog.dom.TagName.H3, '', 'catblocks-scene-text');
-    sceneText.textContent = 'Scene - ' + sceneName;
+    sceneHeader = Blockly.Web.injectNewDom_(sceneContainer, goog.dom.TagName.DIV, { 'class': 'catblocks-scene-header', 'id': sceneName + '-header' });
+    var sceneText = Blockly.Web.injectNewDom_(sceneHeader, goog.dom.TagName.P, 'catblocks-scene-text');
+    sceneText.innerHTML = 'Scene: <span class="catblocks-scene-name">' + sceneName + '</span>';
+
     if (sceneOptions.expandable) {
       sceneText.addEventListener('click', Blockly.Web.codeClickHandler_);
     }
@@ -270,28 +266,115 @@
  */
 Blockly.Web.addObjectContainer_ = function(container, objectName, options) {
   var objectOptions = Blockly.Web.parseOptions_(options, Blockly.Web.defaultOptions_.createObjectContainer);
-  var objectContainer = Blockly.Web.injectNewDom_(container, goog.dom.TagName.DIV, objectName, 'catblocks-object');
+  var objectContainer = Blockly.Web.injectNewDom_(container, goog.dom.TagName.DIV, { 'class': 'catblocks-object', 'id': objectName });
 
   var objectHeader = null;
   if (objectOptions.writeHeader) {
-    objectHeader = Blockly.Web.injectNewDom_(objectContainer, goog.dom.TagName.DIV, objectName + '-header', 'catblocks-object-header');
-    var objectText = Blockly.Web.injectNewDom_(objectHeader, goog.dom.TagName.H4, '', 'catblocks-object-text');
-    objectText.textContent = 'Object - ' + objectName;
+    objectHeader = Blockly.Web.injectNewDom_(objectContainer, goog.dom.TagName.DIV, { 'class': objectName + ' - header', 'id': 'catblocks-object-header' });
+    var objectText = Blockly.Web.injectNewDom_(objectHeader, goog.dom.TagName.P, 'catblocks-object-text');
+    objectText.innerHTML = 'Object: <span class="catblocks-object-name">' + objectName + '</span>';
+
     if (objectOptions.expandable) {
       objectText.addEventListener('click', Blockly.Web.codeClickHandler_);
     }
   }
 
+  if (objectOptions.writeStats) {
+    var statsContainer = Blockly.Web.injectNewDom_(objectContainer, goog.dom.TagName.DIV, 'catblocks-object-stats-container');
+    Blockly.Web.injectNewDom_(statsContainer, goog.dom.TagName.DIV, 'catblocks-object-stats-label-container');
+    Blockly.Web.injectNewDom_(statsContainer, goog.dom.TagName.DIV, 'catblocks-object-stats-value-container');
+  }
+
+
+
   return objectContainer;
+};
+
+
+/**
+ * Update Object stats if we should write them
+ * Based if the DIV Element exists, we konw if we should update them or not
+ * @param {Element} objectContainer to update the stats
+ * @param {workspace|string} workspace to parse the stats, either object or id
+ * @private
+ */
+Blockly.Web.updateObjectStats_ = function(objectContainer, workspace) {
+  var workspaceObject = goog.isString(workspace) ? Blockly.Workspace.WorkspaceDB_[workspace] : workspace;
+  var container = objectContainer.getElementsByClassName('catblocks-object-stats-container')[0];
+  if (!goog.isDefAndNotNull(container)) {
+    console.warn("Called update object stats, but no container found for it, \
+      please ensure you have set writeStats during the workspace generation.");
+    return;
+  }
+
+  var objectStats = {
+  };
+  var blockNames = Object.keys(workspaceObject.blockDB_);
+  for (var iblock = 0; iblock < blockNames.length; iblock++) {
+    var blockName = blockNames[iblock];
+    var block = workspaceObject.blockDB_[blockName];
+    if (goog.isDefAndNotNull(block.category_)) {
+      if (goog.isDefAndNotNull(objectStats[block.category_])) {
+        objectStats[block.category_]++;
+      } else {
+        objectStats[block.category_] = 1;
+      }
+    }
+  }
+
+  // Update new fetched stats into container
+  var labelContainer = container.getElementsByClassName('catblocks-object-stats-label-container')[0];
+  var valueContainer = container.getElementsByClassName('catblocks-object-stats-value-container')[0];
+  goog.dom.removeChildren(labelContainer);
+  goog.dom.removeChildren(valueContainer);
+
+  var labelList = Blockly.Web.injectNewDom_(labelContainer, goog.dom.TagName.UL, "catblocks-object-stats-lable-list");
+  var valueList = Blockly.Web.injectNewDom_(valueContainer, goog.dom.TagName.UL, "catblocks-object-stats-value-list");
+
+  Blockly.Web.injectNewDom_(labelList, goog.dom.TagName.LI, "catblocks-object-stats-lable-item", "Name:");
+  Blockly.Web.injectNewDom_(valueList, goog.dom.TagName.LI, "catblocks-object-stats-value-item", objectContainer.id);
+  Blockly.Web.injectNewDom_(labelList, goog.dom.TagName.LI, "catblocks-object-stats-lable-item", "Scripts:");
+  Blockly.Web.injectNewDom_(valueList, goog.dom.TagName.LI, "catblocks-object-stats-value-item", workspaceObject.topBlocks_.length);
+
+  var categories = Object.keys(objectStats).sort();
+  for (var icat = 0; icat < categories.length; icat++) {
+    var category = categories[icat];
+    var label = Blockly.Web.injectNewDom_(labelList, goog.dom.TagName.LI, "catblocks-object-stats-lable-item");
+    var value = Blockly.Web.injectNewDom_(valueList, goog.dom.TagName.LI, "catblocks-object-stats-value-item");
+    label.textContent = category.charAt(0).toUpperCase() + category.slice(1);
+    value.textContent = objectStats[category];
+  }
+};
+
+/**
+ * Wrap element into new element, type defined via wrapTag
+ * Map all attributes to wrap element
+ * @param {Element|string} element to wrap
+ * @param {Object} wrapTag to wrap element into
+ * @param {?Object} attributes map to wrapTag element
+ * @return {Element} wrapped element and mapped attributes
+ * @private
+ */
+Blockly.Web.wrapElement_ = function(element, wrapTag, attributes) {
+  var parent = goog.dom.createDom(wrapTag);
+  if (goog.isDefAndNotNull(attributes)) {
+    var keys = Object.keys(attributes);
+    for (var ikey = 0; ikey < keys.length; ikey++) {
+      var key = keys[ikey];
+      parent.setAttribute(key, attributes[key]);
+    }
+  }
+  parent.appendChild(element);
+  return parent;
 };
 
 
 /**
  * Parse options, if value exists in inputValues use this one
  * Otherwise go with the value from defaultValues
- * @param {Object<string, string} inputValues to use if exists
- * @param {Object<string, string} defaultValues to parse down
- * @return {Object<string, string} either input or default value
+ * @param {Object} inputValues to use if exists
+ * @param {Object} defaultValues to parse down
+ * @return {Object} either input or default value
  * @private
  */
 Blockly.Web.parseOptions_ = function(inputValues, defaultValues) {
@@ -302,13 +385,13 @@
     var keys = Object.keys(defaultValues);
     for (var ikey = 0; ikey < keys.length; ikey++) {
       if (goog.isDefAndNotNull(inputValues[keys])) {
-        resultObject[key] = inputValues[key];
+        resultObject[ikey] = inputValues[ikey];
       } else {
-        inputValues[keys] = defaultValues[key];
+        inputValues[keys] = defaultValues[ikey];
       }
     }
   }
-}
+};
 
 /**
  * Inject all catblocks scenes from xml into div
@@ -334,14 +417,11 @@
     return;
   }
 
-
-
-  // INFO: all preperations are done, let's start with the injection
   var scenes = xmlElement.firstChild.children;
   for (var iscene = 0; iscene < scenes.length; iscene++) {
     var scene = scenes[iscene];
-    var sceneContainer = Blockly.Web.addSceneContainer_(container, scene.getAttribute('type'));
-
+    var sceneName = scene.getAttribute('type');
+    var sceneContainer = Blockly.Web.addSceneContainer_(container, sceneName);
 
     var objects = scene.children;
     for (var iobject = 0; iobject < objects.length; iobject++) {
@@ -349,23 +429,21 @@
       var objectName = object.getAttribute('type');
       var objectContainer = Blockly.Web.addObjectContainer_(sceneContainer, objectName);
 
+      var workspace = Blockly.Web.createReadonlyWorkspace_(objectContainer, 0.75);
       Blockly.Web.transformXml_(object, {
         'block': ['rmAtt_id', 'rmAtt_id', 'rmAtt_id']
       });
 
-      var workspace = Blockly.Web.createReadonlyWorkspace_(objectContainer, 0.75);
-      //console.log(workspace);
-
-      // load all scripts and update workspace size
       while (object.childElementCount > 0) {
         var script = object.firstElementChild;
-
-        var blockXml = goog.dom.createDom('xml', { 'xmlns': 'http://www.w3.org/1999/xhtml' });
-        blockXml.appendChild(script.firstElementChild);
+        var blockXml = Blockly.Web.wrapElement_(script.firstElementChild, 'xml', { 'xmlns': 'http://www.w3.org/1999/xhtml' });
         object.removeChild(script);
 
         Blockly.Web.addBlockXmlToWorkspace_(blockXml, workspace, false);
       }
+
+      Blockly.Web.updateObjectStats_(objectContainer, workspace);
+
       workspace.getInjectionDiv().style.display = 'none';
       objectContainer.style.display = 'none';
     }
@@ -381,35 +459,29 @@
  */
 Blockly.Web.codeClickHandler_ = function(event) {
   var container = event.target.parentElement.parentElement;
-  // console.log(container);
 
   var className = event.target.classList.contains('catblocks-scene-text') ? 'catblocks-object' : 'injectionDiv';
   var objects = container.getElementsByClassName(className);
   for (var iobject = 0; iobject < objects.length; iobject++) {
     var object = objects[iobject];
+    //console.log(object);
     object.style.display = object.style.display === 'none' ? 'block' : 'none';
 
     // Blockly does not draw the svg's if the container is display none
     // so we need to call svgResize for each expaned workspace
-<<<<<<< HEAD
-    if (className === 'injectionDiv') {
-      var workspaceId = object.id;
-=======
     // TODO: fix bug -> on window change with compinatin display: 'none'
     if (className === 'injectionDiv' && object.style.display === 'block') {
-      let workspaceId = object.id;
-      console.log(workspaceId);
->>>>>>> bdaf1763
+      var workspaceId = object.id;
       Blockly.svgResize(Blockly.Workspace.WorkspaceDB_[workspaceId]);
     }
   }
 };
 
-
 /**
  * Array making up the CSS content for Blockly.
  */
-Blockly.Web.CSS_CONTENT = ['#catblocks {',
+Blockly.Web.CSS_CONTENT = [
+  '#catblocks {',
   '    height: 100%;',
   '    margin: 0px;',
   '    padding: 10px;',
@@ -423,14 +495,40 @@
   '}',
   '',
   '.catblocks-scene {',
-  '    background-color: gainsboro;',
+  '    border-style: solid;',
+  '    border-color: gainsboro;',
   '}',
   '',
   '.catblocks-object {',
-  '    background-color: bisque;',
+  '    background-color: #17a5b8;',
+  '}',
+  '',
+  '.catblocks-scene-text, ',
+  '.catblocks-object-text {',
+  '}',
+  '',
+  '.catblocks-scene-name, ',
+  '.catblocks-object-name {',
+  '    font-size: 16px;',
+  '    font-weight: bold;',
   '}',
   '',
   '.injectionDiv {',
   '    border-radius: 20px;',
-  '    overflow: hidden;',
-  '}'];+  '    overflow: scroll hidden;',
+  '    scrollbar-width: none; ',
+  '}',
+  '.injectionDiv::-webkit-scrollbar {',
+  '    display: none;',
+  '}',
+  '.catblocks-object-stats-container {',
+  '    display: flex;',
+  '}',
+  '.catblocks-object-stats-label-container {',
+  '    font-weight: bold;',
+  '    min-width: 100px;',
+  '    max-width: 100px;',
+  '}',
+  '.catblocks-object-stats-value-container ul{',
+  '    list-style-type: none;',
+  '}'];
