--- conflicted
+++ resolved
@@ -17,40 +17,11 @@
 
   <body>
     <main id="root">
-<<<<<<< HEAD
-      <div id="playground">
-        <h2>Playground testing</h2>
-        <div id="playworkspace" style="height: 500px; width: 100%;"></div>
-      </div>
-      <div id="share">
-        <h2>Share testing</h2>
-        <div id="shareprogs">
-          <div class="modal" id="modalForImg">
-            <div class="modal-dialog">
-              <div class="modal-content">
-                <div class="modal-header">
-                  <span id="modalHeader"></span>
-                  <button type="button" class="close" data-dismiss="modal">&times;</button>
-                </div>
-
-                <div class="modal-body">
-                  <img src="" id="modalImg" class="imagepreview" style="width: 100%; height: 100%;" />
-                </div>
-
-                <div class="modal-footer">
-                  <button type="button" class="btn btn-danger" data-dismiss="modal">Close</button>
-                </div>
-              </div>
-            </div>
-          </div>
-        </div>
-=======
       <div id="share">
         <div id="shareprogs"></div>
       </div>
       <div id="playground">
         <div id="playworkspace"></div>
->>>>>>> 9987d68f
       </div>
     </main>
 
