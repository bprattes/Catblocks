--- conflicted
+++ resolved
@@ -2,315 +2,7 @@
  * @description control Catblocks bricks
  */
 
-<<<<<<< HEAD
-Blockly.Blocks['ForeverBrick'] = {
-  init: function () {
-    this.jsonInit({
-      "id": "ForeverBrick",
-      "message0": Blockly.Msg.CONTROL_FOREVER,
-      "message1": "%1", // Statement
-      "message2": "%1", // Icon
-      "lastDummyAlign2": "RIGHT",
-      "args1": [
-        {
-          "type": "input_statement",
-          "name": "SUBSTACK"
-        }
-      ],
-      "args2": [
-        {
-          "type": "field_image",
-          "src": Blockly.mainWorkspace.options.pathToMedia + "repeat.svg",
-          "width": 24,
-          "height": 24,
-          "alt": "*",
-          "flip_rtl": true
-        }
-      ],
-      "category": Blockly.Categories.control,
-      "extensions": ["colours_control", "shape_statement"]
-    });
-  }
-};
-
-Blockly.Blocks['WaitBrick'] = {
-  init: function () {
-    this.jsonInit({
-      "id": "WaitBrick",
-      "message0": Blockly.Msg.CONTROL_WAIT,
-      "args0": [
-        {
-          "type": "field_number",
-          "name": "TIME_TO_WAIT_IN_SECONDS",
-          "value": 1
-        }
-      ],
-      "category": Blockly.Categories.control,
-      "extensions": ["colours_control", "shape_statement"]
-    });
-  }
-};
-
-Blockly.Blocks['NoteBrick'] = {
-  init: function () {
-    this.jsonInit({
-      "id": "NoteBrick",
-      "message0": Blockly.Msg.CONTROL_NOTE,
-      "args0": [
-        {
-          "type": "field_input",
-          "name": "NOTE",
-          "text": "Add comment here..."
-        }
-      ],
-      "category": Blockly.Categories.control,
-      "extensions": ["colours_control", "shape_statement"]
-    });
-  }
-};
-
-Blockly.Blocks['IfLogicBeginBrick'] = {
-  init: function () {
-    this.jsonInit({
-      "id": "IfLogicBeginBrick",
-      "message0": Blockly.Msg.CONTROL_IFISTRUEELSEIF,
-      "message1": "%1",
-      "message2": Blockly.Msg.CONTROL_IFISTRUEELSEELSE,
-      "message3": "%1",
-      "args0": [
-        {
-          "type": "field_input",
-          "name": "IF_CONDITION",
-          "text": "1 < 2"
-        }
-      ],
-      "args1": [
-        {
-          "type": "input_statement",
-          "name": "SUBSTACK"
-        }
-      ],
-      "args3": [
-        {
-          "type": "input_statement",
-          "name": "SUBSTACK2"
-        }
-      ],
-      "category": Blockly.Categories.control,
-      "extensions": ["colours_control", "shape_statement"]
-    });
-  }
-};
-
-Blockly.Blocks['IfThenLogicBeginBrick'] = {
-  init: function () {
-    this.jsonInit({
-      "id": "IfThenLogicBeginBrick",
-      "message0": Blockly.Msg.CONTROL_IFISTRUEELSEIF,
-      "message1": "%1",
-      "args0": [
-        {
-          "type": "field_input",
-          "name": "IF_CONDITION",
-          "text": "1 < 2"
-        }
-      ],
-      "args1": [
-        {
-          "type": "input_statement",
-          "name": "SUBSTACK"
-        }
-      ],
-      "category": Blockly.Categories.control,
-      "extensions": ["colours_control", "shape_statement"]
-    });
-  }
-};
-
-Blockly.Blocks['WaitUntilBrick'] = {
-  init: function () {
-    this.jsonInit({
-      "id": "WaitUntilBrick",
-      "message0": Blockly.Msg.CONTROL_WAITUNTILTRUE,
-      "args0": [
-        {
-          "type": "field_input",
-          "name": "IF_CONDITION",
-          "text": "1 < 2"
-        }
-      ],
-      "category": Blockly.Categories.control,
-      "extensions": ["colours_control", "shape_statement"]
-    });
-  }
-};
-
-Blockly.Blocks['RepeatBrick'] = {
-  init: function () {
-    this.jsonInit({
-      "id": "RepeatBrick",
-      "message0": Blockly.Msg.CONTROL_REPEATTIMES,
-      "message1": "%1", // Statement
-      "message2": "%1", // Icon
-      "lastDummyAlign2": "RIGHT",
-      "args0": [
-        {
-          "type": "field_input",
-          "name": "TIMES_TO_REPEAT",
-          "text": "1 < 2"
-        }
-      ],
-      "args1": [
-        {
-          "type": "input_statement",
-          "name": "SUBSTACK"
-        }
-      ],
-      "args2": [
-        {
-          "type": "field_image",
-          "src": Blockly.mainWorkspace.options.pathToMedia + "repeat.svg",
-          "width": 24,
-          "height": 24,
-          "alt": "*",
-          "flip_rtl": true
-        }
-      ],
-      "category": Blockly.Categories.control,
-      "extensions": ["colours_control", "shape_statement"]
-    });
-  }
-};
-
-Blockly.Blocks['RepeatUntilBrick'] = {
-  init: function () {
-    this.jsonInit({
-      "id": "RepeatUntilBrick",
-      "message0": Blockly.Msg.CONTROL_REPEATUNTILISTRUE,
-      "message1": "%1", // Statement
-      "message2": "%1", // Icon
-      "lastDummyAlign2": "RIGHT",
-      "args0": [
-        {
-          "type": "field_input",
-          "name": "REPEAT_UNTIL_CONDITION",
-          "text": "1 < 2"
-        }
-      ],
-      "args1": [
-        {
-          "type": "input_statement",
-          "name": "SUBSTACK"
-        }
-      ],
-      "args2": [
-        {
-          "type": "field_image",
-          "src": Blockly.mainWorkspace.options.pathToMedia + "repeat.svg",
-          "width": 24,
-          "height": 24,
-          "alt": "*",
-          "flip_rtl": true
-        }
-      ],
-      "category": Blockly.Categories.control,
-      "extensions": ["colours_control", "shape_statement"]
-    });
-  }
-};
-
-Blockly.Blocks['SceneTransitionBrick'] = {
-  init: function () {
-    this.jsonInit({
-      "id": "SceneTransitionBrick",
-      "message0": Blockly.Msg.CONTROL_CONTINUESCENE,
-      "args0": [
-        {
-          "type": "field_dropdown",
-          "name": "DROPDOWN",
-          "options": [
-            ["new...", "NEW"]
-          ]
-        }
-      ],
-      "category": Blockly.Categories.control,
-      "extensions": ["colours_control", "shape_statement"]
-    });
-  }
-};
-
-Blockly.Blocks['SceneStartBrick'] = {
-  init: function () {
-    this.jsonInit({
-      "id": "SceneStartBrick",
-      "message0": Blockly.Msg.CONTROL_STARTSCENE,
-      "args0": [
-        {
-          "type": "field_dropdown",
-          "name": "DROPDOWN",
-          "options": [
-            ["new...", "NEW"]
-          ]
-        }
-      ],
-      "category": Blockly.Categories.control,
-      "extensions": ["colours_control", "shape_statement"]
-    });
-  }
-};
-
-Blockly.Blocks['StopScriptBrick'] = {
-  init: function () {
-    this.jsonInit({
-      "id": "StopScriptBrick",
-      "message0": Blockly.Msg.CONTROL_STOPCAT,
-      "args0": [
-        {
-          "type": "field_input",
-          "name": "spinnerSelection",
-          "text": "0"
-        }
-      ],
-      "category": Blockly.Categories.control,
-      "extensions": ["colours_control", "shape_statement"]
-    });
-  }
-};
-
-Blockly.Blocks['CloneBrick'] = {
-  init: function () {
-    this.jsonInit({
-      "id": "CloneBrick",
-      "message0": Blockly.Msg.CONTROL_CREATECLONEOFCAT,
-      "args0": [
-        {
-          "type": "field_dropdown",
-          "name": "DROPDOWN",
-          "options": [
-            ["new...", "NEW"]
-          ]
-        }
-      ],
-      "category": Blockly.Categories.control,
-      "extensions": ["colours_control", "shape_statement"]
-    });
-  }
-};
-
-Blockly.Blocks['DeleteThisCloneBrick'] = {
-  init: function () {
-    this.jsonInit({
-      "message0": Blockly.Msg.CONTROL_DELETETHISCLONE,
-      "args0": [
-      ],
-      "category": Blockly.Categories.control,
-      "extensions": ["colours_control", "shape_end"]
-    });
-  }
-};
-=======
 'use strict';
->>>>>>> 442dd8fc
 
 export default {
   "ForeverBrick": {
