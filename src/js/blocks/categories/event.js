--- conflicted
+++ resolved
@@ -2,139 +2,7 @@
  * @description arduino Catblocks bricks
  */
 
-<<<<<<< HEAD
-Blockly.Blocks['StartScript'] = {
-  init: function () {
-    this.jsonInit({
-      "message0": Blockly.Msg.EVENT_WHENSCENESTARTS,
-      "category": Blockly.Categories.event,
-      "extensions": ["colours_event", "shape_hat"]
-    });
-  }
-};
-
-Blockly.Blocks['WhenScript'] = {
-  init: function () {
-    this.jsonInit({
-      "message0": Blockly.Msg.EVENT_WHENTAPPED,
-      "category": Blockly.Categories.event,
-      "extensions": ["colours_event", "shape_hat"],
-      "args0": []
-    });
-  }
-};
-
-Blockly.Blocks['WhenTouchDownScript'] = {
-  init: function () {
-    this.jsonInit({
-      "message0": Blockly.Msg.EVENT_WHENSTAGEISTAPPED,
-      "category": Blockly.Categories.event,
-      "extensions": ["colours_event", "shape_hat"]
-    });
-  }
-};
-
-Blockly.Blocks['BroadcastScript'] = {
-  init: function () {
-    this.jsonInit({
-      "message0": Blockly.Msg.EVENT_WHENYOURECEIVE,
-      "args0": [
-        {
-          "type": "field_dropdown",
-          "name": "DROPDOWN",
-          "options": [
-            ["new...", "NEW"]
-          ]
-        }
-      ],
-      "category": Blockly.Categories.event,
-      "extensions": ["colours_event", "shape_hat"]
-    });
-  }
-};
-
-
-Blockly.Blocks['BroadcastBrick'] = {
-  init: function () {
-    this.jsonInit({
-      "message0": Blockly.Msg.EVENT_BROADCAST_CB,
-      "args0": [
-        {
-          "type": "field_dropdown",
-          "name": "DROPDOWN",
-          "options": [
-            ["new...", "NEW"]
-          ]
-        }
-      ],
-      "category": Blockly.Categories.event,
-      "extensions": ["colours_event", "shape_statement"]
-    });
-  }
-};
-
-
-Blockly.Blocks['BroadcastWaitBrick'] = {
-  init: function () {
-    this.jsonInit({
-      "message0": Blockly.Msg.EVENT_BROADCASTANDWAIT_CB,
-      "args0": [
-        {
-          "type": "field_dropdown",
-          "name": "DROPDOWN",
-          "options": [
-            ["new...", "NEW"]
-          ]
-        }
-      ],
-      "category": Blockly.Categories.event,
-      "extensions": ["colours_event", "shape_statement"]
-    });
-  }
-};
-
-
-
-Blockly.Blocks['WhenConditionScript'] = {
-  init: function () {
-    this.jsonInit({
-      "message0": Blockly.Msg.EVENT_WHENBECOMESTRUE,
-      "args0": [
-        {
-          "type": "field_input",
-          "name": "IF_CONDITION",
-          "text": "1 < 2"
-        }
-      ],
-      "category": Blockly.Categories.event,
-      "extensions": ["colours_event", "shape_hat"]
-    });
-  }
-};
-
-Blockly.Blocks['WhenBounceOffScript'] = {
-  init: function () {
-    this.jsonInit({
-      "message0": Blockly.Msg.EVENT_WHENYOUBOUNCEOFF,
-      "args0": [
-        {
-          "type": "field_dropdown",
-          "name": "DROPDOWN",
-          "options": [
-            ["edge", "EDGE"],
-            ["actor", "ACTOR"],
-            ["object", "OBJECT"]
-          ]
-        }
-      ],
-      "category": Blockly.Categories.event,
-      "extensions": ["colours_event", "shape_hat"]
-    });
-  }
-};
-=======
 'use strict';
->>>>>>> 442dd8fc
 
 export default {
   "StartScript": {
