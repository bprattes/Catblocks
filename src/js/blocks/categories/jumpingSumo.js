/**
 * @description jumpoingSumo Catblocks bricks
 */

<<<<<<< HEAD
Blockly.Blocks['JumpingSumoMoveForwardBrick'] = {
  init: function() {
    this.jsonInit({
      "message0": Blockly.Msg.SUMO_MOVEFORWARD,
      "args0": [
        {
          "type": "field_number",
          "name": "STEPS",
          "value": 10
        },
        {
          "type": "field_number",
          "name": "POWER",
          "value": 50
        }
      ],
      "category": Blockly.Categories.jumpingSumo,
      "extensions": ["colours_drone", "shape_statement"]
    });
  }
};
  
Blockly.Blocks['JumpingSumoMoveBackwardBrick'] = {
  init: function() {
    this.jsonInit({
      "message0": Blockly.Msg.SUMO_MOVEBACKWARD,
      "args0": [
        {
          "type": "field_number",
          "name": "STEPS",
          "value": 10
        },
        {
          "type": "field_number",
          "name": "POWER",
          "value": 50
        }
      ],
      "category": Blockly.Categories.jumpingSumo,
      "extensions": ["colours_drone", "shape_statement"]
    });
  }
};
  
Blockly.Blocks['JumpingSumoAnimationsBrick'] = {
  init: function() {
    this.jsonInit({
      "message0": Blockly.Msg.SUMO_ANIMATION,
      "args0": [
        {
          "type": "field_dropdown",
          "name": "DROPDOWN",
          "options": [
            ["Spin", "Tab"]
          ]
        }
      ],
      "category": Blockly.Categories.jumpingSumo,
      "extensions": ["colours_drone", "shape_statement"]
    });
  }
};
  
  
Blockly.Blocks['JumpingSumoSoundBrick'] = {
  init: function() {
    this.jsonInit({
      "message0": Blockly.Msg.SUMO_SOUND,
      "args0": [
        {
          "type": "field_dropdown",
          "name": "DROPDOWN",
          "options": [
            ["Normal", "Robot"]
          ]
        },
        {
          "type": "field_number",
          "name": "VARIABLE",
          "value": 50
        }
      ],
      "category": Blockly.Categories.jumpingSumo,
      "extensions": ["colours_drone", "shape_statement"]
    });
  }
};
  
Blockly.Blocks['JumpingSumoNoSoundBrick'] = {
  init: function() {
    this.jsonInit({
      "message0": Blockly.Msg.SUMO_NOSOUND,
      "category": Blockly.Categories.jumpingSumo,
      "extensions": ["colours_drone", "shape_statement"]
    });
  }
};
  
Blockly.Blocks['JumpingSumoJumpLongBrick'] = {
  init: function() {
    this.jsonInit({
      "message0": Blockly.Msg.SUMO_JUMPLONG,
      "category": Blockly.Categories.jumpingSumo,
      "extensions": ["colours_drone", "shape_statement"]
    });
  }
};
  
  
Blockly.Blocks['JumpingSumoJumpHighBrick'] = {
  init: function() {
    this.jsonInit({
      "message0": Blockly.Msg.SUMO_JUMPHIGH,
      "category": Blockly.Categories.jumpingSumo,
      "extensions": ["colours_drone", "shape_statement"]
    });
  }
};
  
Blockly.Blocks['JumpingSumoRotateLeftBrick'] = {
  init: function() {
    this.jsonInit({
      "message0": Blockly.Msg.SUMO_ROTATELEFT,
      "args0": [
        {
          "type": "field_number",
          "name": "ANGLE",
          "value": 90
        }
      ],
      "category": Blockly.Categories.jumpingSumo,
      "extensions": ["colours_drone", "shape_statement"]
    });
  }
};
  
Blockly.Blocks['JumpingSumoRotateRightBrick'] = {
  init: function() {
    this.jsonInit({
      "message0": Blockly.Msg.SUMO_ROTATERIGHT,
      "args0": [
        {
          "type": "field_number",
          "name": "ANGLE",
          "value": 90
        }
      ],
      "category": Blockly.Categories.jumpingSumo,
      "extensions": ["colours_drone", "shape_statement"]
    });
  }
};
  
Blockly.Blocks['JumpingSumoTurnBrick'] = {
  init: function() {
    this.jsonInit({
      "message0": Blockly.Msg.SUMO_TURN,
      "category": Blockly.Categories.jumpingSumo,
      "extensions": ["colours_drone", "shape_statement"]
    });
  }
};
  
Blockly.Blocks['JumpingSumoTakingPictureBrick'] = {
  init: function() {
    this.jsonInit({
      "message0": Blockly.Msg.SUMO_TAKINGPICTURE,
      "category": Blockly.Categories.jumpingSumo,
      "extensions": ["colours_drone", "shape_statement"]
    });
=======
'use strict';

export default {
  "JumpingSumoMoveForwardBrick": {
    "message0": "%{BKY_SUMO_MOVEFORWARD}",
    "args0": [
      {
        "type": "field_number",
        "name": "STEPS",
        "value": 1
      },
      {
        "type": "field_number",
        "name": "POWER",
        "value": 1
      }
    ]
  },
  "JumpingSumoMoveBackwardBrick": {
    "message0": "%{BKY_SUMO_MOVEBACKWARD}",
    "args0": [
      {
        "type": "field_number",
        "name": "STEPS",
        "value": 1
      },
      {
        "type": "field_number",
        "name": "POWER",
        "value": 1
      }
    ]
  },
  "JumpingSumoAnimationsBrick": {
    "message0": "%{BKY_SUMO_ANIMATION}",
    "args0": [
      {
        "type": "field_input",
        "name": "DROPDOWN",
        "text": "new"
      }
    ]
  },
  "JumpingSumoSoundBrick": {
    "message0": "%{BKY_SUMO_SOUND}",
    "args0": [
      {
        "type": "field_input",
        "name": "DROPDOWN",
        "text": "new"
      },
      {
        "type": "field_number",
        "name": "VARIABLE",
        "value": 50
      }
    ]
  },
  "JumpingSumoNoSoundBrick": {
    "message0": "%{BKY_SUMO_NOSOUND}"
  },
  "JumpingSumoJumpLongBrick": {
    "message0": "%{BKY_SUMO_JUMPLONG}"
  },
  "JumpingSumoJumpHighBrick": {
    "message0": "%{BKY_SUMO_JUMPHIGH}"
  },
  "JumpingSumoRotateLeftBrick": {
    "message0": "%{BKY_SUMO_ROTATELEFT}",
    "args0": [
      {
        "type": "field_number",
        "name": "ANGLE",
        "value": 90
      }
    ]
  },
  "JumpingSumoRotateRightBrick": {
    "message0": "%{BKY_SUMO_ROTATERIGHT}",
    "args0": [
      {
        "type": "field_number",
        "name": "ANGLE",
        "value": 90
      }
    ]
  },
  "JumpingSumoTurnBrick": {
    "message0": "%{BKY_SUMO_TURN}"
  },
  "JumpingSumoTakingPictureBrick": {
    "message0": "%{BKY_SUMO_TAKINGPICTURE}"
>>>>>>> 442dd8fc
  }
};<|MERGE_RESOLUTION|>--- conflicted
+++ resolved
@@ -2,178 +2,6 @@
  * @description jumpoingSumo Catblocks bricks
  */
 
-<<<<<<< HEAD
-Blockly.Blocks['JumpingSumoMoveForwardBrick'] = {
-  init: function() {
-    this.jsonInit({
-      "message0": Blockly.Msg.SUMO_MOVEFORWARD,
-      "args0": [
-        {
-          "type": "field_number",
-          "name": "STEPS",
-          "value": 10
-        },
-        {
-          "type": "field_number",
-          "name": "POWER",
-          "value": 50
-        }
-      ],
-      "category": Blockly.Categories.jumpingSumo,
-      "extensions": ["colours_drone", "shape_statement"]
-    });
-  }
-};
-  
-Blockly.Blocks['JumpingSumoMoveBackwardBrick'] = {
-  init: function() {
-    this.jsonInit({
-      "message0": Blockly.Msg.SUMO_MOVEBACKWARD,
-      "args0": [
-        {
-          "type": "field_number",
-          "name": "STEPS",
-          "value": 10
-        },
-        {
-          "type": "field_number",
-          "name": "POWER",
-          "value": 50
-        }
-      ],
-      "category": Blockly.Categories.jumpingSumo,
-      "extensions": ["colours_drone", "shape_statement"]
-    });
-  }
-};
-  
-Blockly.Blocks['JumpingSumoAnimationsBrick'] = {
-  init: function() {
-    this.jsonInit({
-      "message0": Blockly.Msg.SUMO_ANIMATION,
-      "args0": [
-        {
-          "type": "field_dropdown",
-          "name": "DROPDOWN",
-          "options": [
-            ["Spin", "Tab"]
-          ]
-        }
-      ],
-      "category": Blockly.Categories.jumpingSumo,
-      "extensions": ["colours_drone", "shape_statement"]
-    });
-  }
-};
-  
-  
-Blockly.Blocks['JumpingSumoSoundBrick'] = {
-  init: function() {
-    this.jsonInit({
-      "message0": Blockly.Msg.SUMO_SOUND,
-      "args0": [
-        {
-          "type": "field_dropdown",
-          "name": "DROPDOWN",
-          "options": [
-            ["Normal", "Robot"]
-          ]
-        },
-        {
-          "type": "field_number",
-          "name": "VARIABLE",
-          "value": 50
-        }
-      ],
-      "category": Blockly.Categories.jumpingSumo,
-      "extensions": ["colours_drone", "shape_statement"]
-    });
-  }
-};
-  
-Blockly.Blocks['JumpingSumoNoSoundBrick'] = {
-  init: function() {
-    this.jsonInit({
-      "message0": Blockly.Msg.SUMO_NOSOUND,
-      "category": Blockly.Categories.jumpingSumo,
-      "extensions": ["colours_drone", "shape_statement"]
-    });
-  }
-};
-  
-Blockly.Blocks['JumpingSumoJumpLongBrick'] = {
-  init: function() {
-    this.jsonInit({
-      "message0": Blockly.Msg.SUMO_JUMPLONG,
-      "category": Blockly.Categories.jumpingSumo,
-      "extensions": ["colours_drone", "shape_statement"]
-    });
-  }
-};
-  
-  
-Blockly.Blocks['JumpingSumoJumpHighBrick'] = {
-  init: function() {
-    this.jsonInit({
-      "message0": Blockly.Msg.SUMO_JUMPHIGH,
-      "category": Blockly.Categories.jumpingSumo,
-      "extensions": ["colours_drone", "shape_statement"]
-    });
-  }
-};
-  
-Blockly.Blocks['JumpingSumoRotateLeftBrick'] = {
-  init: function() {
-    this.jsonInit({
-      "message0": Blockly.Msg.SUMO_ROTATELEFT,
-      "args0": [
-        {
-          "type": "field_number",
-          "name": "ANGLE",
-          "value": 90
-        }
-      ],
-      "category": Blockly.Categories.jumpingSumo,
-      "extensions": ["colours_drone", "shape_statement"]
-    });
-  }
-};
-  
-Blockly.Blocks['JumpingSumoRotateRightBrick'] = {
-  init: function() {
-    this.jsonInit({
-      "message0": Blockly.Msg.SUMO_ROTATERIGHT,
-      "args0": [
-        {
-          "type": "field_number",
-          "name": "ANGLE",
-          "value": 90
-        }
-      ],
-      "category": Blockly.Categories.jumpingSumo,
-      "extensions": ["colours_drone", "shape_statement"]
-    });
-  }
-};
-  
-Blockly.Blocks['JumpingSumoTurnBrick'] = {
-  init: function() {
-    this.jsonInit({
-      "message0": Blockly.Msg.SUMO_TURN,
-      "category": Blockly.Categories.jumpingSumo,
-      "extensions": ["colours_drone", "shape_statement"]
-    });
-  }
-};
-  
-Blockly.Blocks['JumpingSumoTakingPictureBrick'] = {
-  init: function() {
-    this.jsonInit({
-      "message0": Blockly.Msg.SUMO_TAKINGPICTURE,
-      "category": Blockly.Categories.jumpingSumo,
-      "extensions": ["colours_drone", "shape_statement"]
-    });
-=======
 'use strict';
 
 export default {
@@ -266,6 +94,5 @@
   },
   "JumpingSumoTakingPictureBrick": {
     "message0": "%{BKY_SUMO_TAKINGPICTURE}"
->>>>>>> 442dd8fc
   }
 };