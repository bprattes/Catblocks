--- conflicted
+++ resolved
@@ -2,118 +2,6 @@
  * @description legoEV3 Catblocks bricks
  */
 
-<<<<<<< HEAD
-Blockly.Blocks['LegoEv3MotorTurnAngleBrick'] = {
-  init: function() {
-    this.jsonInit({
-      "message0": Blockly.Msg.LEGOEV3_MOTORTURNANGLE,
-      "args0": [
-        {
-          "type": "field_dropdown",
-          "name": "DROPDOWN",
-          "options": [
-            ["A", "B"]
-          ]
-        },
-        {
-          "type": "field_number",
-          "name": "VARIABLE",
-          "value": 180
-        }
-      ],
-      "category": Blockly.Categories.legoEV3,
-      "extensions": ["colours_lego", "shape_statement"]
-    });
-  }
-};
-  
-Blockly.Blocks['LegoEv3MotorMoveBrick'] = {
-  init: function() {
-    this.jsonInit({
-      "message0": Blockly.Msg.LEGOEV3_MOTORMOVE,
-      "args0": [
-        {
-          "type": "field_dropdown",
-          "name": "DROPDOWN",
-          "options": [
-            ["A", "B"]
-          ]
-        },
-        {
-          "type": "field_number",
-          "name": "VARIABLE",
-          "value": 180
-        }
-      ],
-      "category": Blockly.Categories.legoEV3,
-      "extensions": ["colours_lego", "shape_statement"]
-    });
-  }
-};
-  
-Blockly.Blocks['LegoEv3MotorStopBrick'] = {
-  init: function() {
-    this.jsonInit({
-      "message0": Blockly.Msg.LEGOEV3_MOTORSTOP,
-      "args0": [
-        {
-          "type": "field_dropdown",
-          "name": "DROPDOWN",
-          "options": [
-            ["A", "B"]
-          ]
-        }
-      ],
-      "category": Blockly.Categories.legoEV3,
-      "extensions": ["colours_lego", "shape_statement"]
-    });
-  }
-};
-  
-Blockly.Blocks['LegoEv3PlayToneBrick'] = {
-  init: function() {
-    this.jsonInit({
-      "message0": Blockly.Msg.LEGOEV3_PLAYTONE,
-      "args0": [
-        {
-          "type": "field_number",
-          "name": "TIME",
-          "value": 1
-        },
-        {
-          "type": "field_number",
-          "name": "FREQUENCY",
-          "value": 2
-        },
-        {
-          "type": "field_number",
-          "name": "VOLUME",
-          "value": 100
-        }
-      ],
-      "category": Blockly.Categories.legoEV3,
-      "extensions": ["colours_lego", "shape_statement"]
-    });
-  }
-};
-  
-Blockly.Blocks['LegoEv3SetLedBrick'] = {
-  init: function() {
-    this.jsonInit({
-      "message0": Blockly.Msg.LEGOEV3_SETLED,
-      "args0": [
-        {
-          "type": "field_dropdown",
-          "name": "DROPDOWN",
-          "options": [
-            ["Off", "Green"]
-          ]
-        }
-      ],
-      "category": Blockly.Categories.legoEV3,
-      "extensions": ["colours_lego", "shape_statement"]
-    });
-=======
 'use strict';
 
 export default {
@@ -186,6 +74,5 @@
         "text": "new"
       }
     ]
->>>>>>> 442dd8fc
   }
 };