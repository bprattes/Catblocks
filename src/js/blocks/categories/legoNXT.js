--- conflicted
+++ resolved
@@ -2,96 +2,6 @@
  * @description legoNXT Catblocks bricks
  */
 
-<<<<<<< HEAD
-Blockly.Blocks['LegoNxtMotorTurnAngleBrick'] = {
-  init: function() {
-    this.jsonInit({
-      "message0": Blockly.Msg.LEGONXT_MOTORTURNANGLE,
-      "args0": [
-        {
-          "type": "field_dropdown",
-          "name": "DROPDOWN",
-          "options": [
-            ["A", "B"]
-          ]
-        },
-        {
-          "type": "field_number",
-          "name": "VARIABLE",
-          "value": 180
-        }
-      ],
-      "category": Blockly.Categories.legoNXT,
-      "extensions": ["colours_lego", "shape_statement"]
-    });
-  }
-};
-  
-  
-Blockly.Blocks['LegoNxtMotorStopBrick'] = {
-  init: function() {
-    this.jsonInit({
-      "message0": Blockly.Msg.LEGONXT_MOTORSTOP,
-      "args0": [
-        {
-          "type": "field_dropdown",
-          "name": "DROPDOWN",
-          "options": [
-            ["A", "B"]
-          ]
-        }
-      ],
-      "category": Blockly.Categories.legoNXT,
-      "extensions": ["colours_lego", "shape_statement"]
-    });
-  }
-};
-  
-  
-Blockly.Blocks['LegoNxtMotorMoveBrick'] = {
-  init: function() {
-    this.jsonInit({
-      "message0": Blockly.Msg.LEGONXT_MOTORMOVE,
-      "args0": [
-        {
-          "type": "field_dropdown",
-          "name": "DROPDOWN",
-          "options": [
-            ["A", "B"]
-          ]
-        },
-        {
-          "type": "field_number",
-          "name": "VARIABLE",
-          "value": 100
-        }
-      ],
-      "category": Blockly.Categories.legoNXT,
-      "extensions": ["colours_lego", "shape_statement"]
-    });
-  }
-};
-  
-Blockly.Blocks['LegoNxtPlayToneBrick'] = {
-  init: function() {
-    this.jsonInit({
-      "message0": Blockly.Msg.LEGONXT_PLAYTONE,
-      "args0": [
-        {
-          "type": "field_number",
-          "name": "SECONDS",
-          "value": 1
-        },
-        {
-          "type": "field_number",
-          "name": "FREQUENCY",
-          "value": 2
-        }
-      ],
-      "category": Blockly.Categories.legoNXT,
-      "extensions": ["colours_lego", "shape_statement"]
-    });
-=======
 'use strict';
 
 export default {
@@ -149,6 +59,5 @@
         "value": 2
       }
     ]
->>>>>>> 442dd8fc
   }
 };