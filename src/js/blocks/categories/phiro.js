/**
 * @description phiro Catblocks bricks
 */

<<<<<<< HEAD
Blockly.Blocks['PhiroMotorMoveForwardBrick'] = {
  init: function() {
    this.jsonInit({
      "message0": Blockly.Msg.PHIRO_MOTORMOVEFORWARD,
      "args0": [
        {
          "type": "field_dropdown",
          "name": "DROPDOWN",
          "options": [
            ["Left", "Right"]
          ]
        },
        {
          "type": "field_number",
          "name": "SPEED",
          "value": 100
        }
      ],
      "category": Blockly.Categories.phiro,
      "extensions": ["colours_arduino", "shape_statement"]
    });
  }
};
  
Blockly.Blocks['PhiroMotorMoveBackwardBrick'] = {
  init: function() {
    this.jsonInit({
      "message0": Blockly.Msg.PHIRO_MOTORMOVEBACKWARD,
      "args0": [
        {
          "type": "field_dropdown",
          "name": "DROPDOWN",
          "options": [
            ["Left", "Right"]
          ]
        },
        {
          "type": "field_number",
          "name": "SPEED",
          "value": 100
        }
      ],
      "category": Blockly.Categories.phiro,
      "extensions": ["colours_arduino", "shape_statement"]
    });
  }
};
  
Blockly.Blocks['PhiroMotorStopBrick'] = {
  init: function() {
    this.jsonInit({
      "message0": Blockly.Msg.PHIRO_MOTORSTOP,
      "args0": [
        {
          "type": "field_dropdown",
          "name": "DROPDOWN",
          "options": [
            ["Left", "Right"]
          ]
        }
      ],
      "category": Blockly.Categories.phiro,
      "extensions": ["colours_arduino", "shape_statement"]
    });
  }
};
  
Blockly.Blocks['PhiroPlayToneBrick'] = {
  init: function() {
    this.jsonInit({
      "message0": Blockly.Msg.PHIRO_PLAYTONE,
      "args0": [
        {
          "type": "field_dropdown",
          "name": "DROPDOWN",
          "options": [
            ["Do", "Re"]
          ]
        },
        {
          "type": "field_number",
          "name": "DURATION",
          "value": 1
        }
      ],
      "category": Blockly.Categories.phiro,
      "extensions": ["colours_arduino", "shape_statement"]
    });
  }
};
  
Blockly.Blocks['PhiroRGBLightBrick'] = {
  init: function() {
    this.jsonInit({
      "message0": Blockly.Msg.PHIRO_RGBLIGHT,
      "args0": [
        {
          "type": "field_dropdown",
          "name": "DROPDOWN",
          "options": [
            ["Left", "Right","Both"]
          ]
        },
        {
          "type": "field_number",
          "name": "RED",
          "value": 0
        },
        {
          "type": "field_number",
          "name": "GREEN",
          "value": 255
        },
        {
          "type": "field_number",
          "name": "BLUE",
          "value": 255
        }
      ],
      "category": Blockly.Categories.phiro,
      "extensions": ["colours_arduino", "shape_statement"]
    });
  }
};
  
Blockly.Blocks['PhiroIfLogicBeginBrick'] = {
  init: function() {
    this.jsonInit({
      "type": "IfThenLogicBeginBrick",
      "message0": Blockly.Msg.PHIRO_IFLOGICBEGINIF,
      "message1": "%1",
      "message2": Blockly.Msg.PHIRO_IFLOGICBEGINELSE,
      "message3": "%1",
      "args0": [
        {
          "type": "field_dropdown",
          "name": "DROPDOWN",
          "options": [
            ["Front Left Sensor", "Front Right Sensor","Side Left Sensor"]
          ]
        }
      ],
      "args1": [
        {
          "type": "input_statement",
          "name": "SUBSTACK"
        }
      ],
      "args3": [
        {
          "type": "input_statement",
          "name": "SUBSTACK2"
        }
      ],
      "category": Blockly.Categories.phiro,
      "extensions": ["colours_arduino", "shape_statement"]
    });
=======
'use strict';

export default {
  "PhiroMotorMoveForwardBrick": {
    "message0": "%{BKY_PHIRO_MOTORMOVEFORWARD}",
    "args0": [
      {
        "type": "field_input",
        "name": "DROPDOWN",
        "text": "new"
      },
      {
        "type": "field_number",
        "name": "SPEED",
        "value": 100
      }
    ]
  },
  "PhiroMotorMoveBackwardBrick": {
    "message0": "%{BKY_PHIRO_MOTORMOVEBACKWARD}",
    "args0": [
      {
        "type": "field_input",
        "name": "DROPDOWN",
        "text": "new"
      },
      {
        "type": "field_number",
        "name": "SPEED",
        "value": 100
      }
    ]
  },
  "PhiroMotorStopBrick": {
    "message0": "%{BKY_PHIRO_MOTORSTOP}",
    "args0": [
      {
        "type": "field_input",
        "name": "DROPDOWN",
        "text": "new"
      }
    ]
  },
  "PhiroPlayToneBrick": {
    "message0": "%{BKY_PHIRO_PLAYTONE}",
    "args0": [
      {
        "type": "field_input",
        "name": "DROPDOWN",
        "text": "new"
      },
      {
        "type": "field_number",
        "name": "DURATION",
        "value": 1
      }
    ]
  },
  "PhiroRGBLightBrick": {
    "message0": "%{BKY_PHIRO_RGBLIGHT}",
    "args0": [
      {
        "type": "field_input",
        "name": "DROPDOWN",
        "text": "new"
      },
      {
        "type": "field_number",
        "name": "RED",
        "value": 0
      },
      {
        "type": "field_number",
        "name": "GREEN",
        "value": 255
      },
      {
        "type": "field_number",
        "name": "BLUE",
        "value": 255
      }
    ]
  },
  "PhiroIfLogicBeginBrick": {
    "type": "IfThenLogicBeginBrick",
    "message0": "%{BKY_PHIRO_IFLOGICBEGINIF}",
    "message1": "%1",
    "message2": "%{BKY_PHIRO_IFLOGICBEGINELSE}",
    "message3": "%1",
    "args0": [
      {
        "type": "field_input",
        "name": "DROPDOWN",
        "text": "new"
      }
    ],
    "args1": [
      {
        "type": "input_statement",
        "name": "SUBSTACK"
      }
    ],
    "args3": [
      {
        "type": "input_statement",
        "name": "SUBSTACK2"
      }
    ]
>>>>>>> 442dd8fc
  }
};<|MERGE_RESOLUTION|>--- conflicted
+++ resolved
@@ -2,165 +2,6 @@
  * @description phiro Catblocks bricks
  */
 
-<<<<<<< HEAD
-Blockly.Blocks['PhiroMotorMoveForwardBrick'] = {
-  init: function() {
-    this.jsonInit({
-      "message0": Blockly.Msg.PHIRO_MOTORMOVEFORWARD,
-      "args0": [
-        {
-          "type": "field_dropdown",
-          "name": "DROPDOWN",
-          "options": [
-            ["Left", "Right"]
-          ]
-        },
-        {
-          "type": "field_number",
-          "name": "SPEED",
-          "value": 100
-        }
-      ],
-      "category": Blockly.Categories.phiro,
-      "extensions": ["colours_arduino", "shape_statement"]
-    });
-  }
-};
-  
-Blockly.Blocks['PhiroMotorMoveBackwardBrick'] = {
-  init: function() {
-    this.jsonInit({
-      "message0": Blockly.Msg.PHIRO_MOTORMOVEBACKWARD,
-      "args0": [
-        {
-          "type": "field_dropdown",
-          "name": "DROPDOWN",
-          "options": [
-            ["Left", "Right"]
-          ]
-        },
-        {
-          "type": "field_number",
-          "name": "SPEED",
-          "value": 100
-        }
-      ],
-      "category": Blockly.Categories.phiro,
-      "extensions": ["colours_arduino", "shape_statement"]
-    });
-  }
-};
-  
-Blockly.Blocks['PhiroMotorStopBrick'] = {
-  init: function() {
-    this.jsonInit({
-      "message0": Blockly.Msg.PHIRO_MOTORSTOP,
-      "args0": [
-        {
-          "type": "field_dropdown",
-          "name": "DROPDOWN",
-          "options": [
-            ["Left", "Right"]
-          ]
-        }
-      ],
-      "category": Blockly.Categories.phiro,
-      "extensions": ["colours_arduino", "shape_statement"]
-    });
-  }
-};
-  
-Blockly.Blocks['PhiroPlayToneBrick'] = {
-  init: function() {
-    this.jsonInit({
-      "message0": Blockly.Msg.PHIRO_PLAYTONE,
-      "args0": [
-        {
-          "type": "field_dropdown",
-          "name": "DROPDOWN",
-          "options": [
-            ["Do", "Re"]
-          ]
-        },
-        {
-          "type": "field_number",
-          "name": "DURATION",
-          "value": 1
-        }
-      ],
-      "category": Blockly.Categories.phiro,
-      "extensions": ["colours_arduino", "shape_statement"]
-    });
-  }
-};
-  
-Blockly.Blocks['PhiroRGBLightBrick'] = {
-  init: function() {
-    this.jsonInit({
-      "message0": Blockly.Msg.PHIRO_RGBLIGHT,
-      "args0": [
-        {
-          "type": "field_dropdown",
-          "name": "DROPDOWN",
-          "options": [
-            ["Left", "Right","Both"]
-          ]
-        },
-        {
-          "type": "field_number",
-          "name": "RED",
-          "value": 0
-        },
-        {
-          "type": "field_number",
-          "name": "GREEN",
-          "value": 255
-        },
-        {
-          "type": "field_number",
-          "name": "BLUE",
-          "value": 255
-        }
-      ],
-      "category": Blockly.Categories.phiro,
-      "extensions": ["colours_arduino", "shape_statement"]
-    });
-  }
-};
-  
-Blockly.Blocks['PhiroIfLogicBeginBrick'] = {
-  init: function() {
-    this.jsonInit({
-      "type": "IfThenLogicBeginBrick",
-      "message0": Blockly.Msg.PHIRO_IFLOGICBEGINIF,
-      "message1": "%1",
-      "message2": Blockly.Msg.PHIRO_IFLOGICBEGINELSE,
-      "message3": "%1",
-      "args0": [
-        {
-          "type": "field_dropdown",
-          "name": "DROPDOWN",
-          "options": [
-            ["Front Left Sensor", "Front Right Sensor","Side Left Sensor"]
-          ]
-        }
-      ],
-      "args1": [
-        {
-          "type": "input_statement",
-          "name": "SUBSTACK"
-        }
-      ],
-      "args3": [
-        {
-          "type": "input_statement",
-          "name": "SUBSTACK2"
-        }
-      ],
-      "category": Blockly.Categories.phiro,
-      "extensions": ["colours_arduino", "shape_statement"]
-    });
-=======
 'use strict';
 
 export default {
@@ -269,6 +110,5 @@
         "name": "SUBSTACK2"
       }
     ]
->>>>>>> 442dd8fc
   }
 };