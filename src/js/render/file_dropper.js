<<<<<<< HEAD
import $ from "jquery";
import { MessageBox } from "./message_box";
import { loadArchive, updateView } from "./utils";
import { PasteListener } from "./paste_listener";
=======
import $ from 'jquery';
import JSZip from 'jszip';
import { MessageBox } from './message_box';
>>>>>>> 3f687ad1

/**
 * Initialize Drag & Drop Field and handle Files.
 *
 * @author michael.flucher@student.tugraz.at
 */

let instance = null;
export class FileDropper {
  constructor(share, container, renderProgram) {
    this.usedFiles = {};
    this.share = share;
    this.container = container;
    this.renderProgram = renderProgram;
  }

  /**
   * Creates or returns Singleton instance.
   * @static
   * @param {*} share
   * @param {*} container
   * @param {*} renderProgram
   * @returns {FileDropper}
   * @memberof FileDropper
   */
  static createInstance(share, container, renderProgram) {
    if (instance != null) {
      return instance;
    }
    instance = new FileDropper(share, container, renderProgram);
    return instance;
  }

  /**
   * Returns Singleton instance.
   * @static
   * @returns {FileDropper}
   * @memberof FileDropper
   */
  static getInstance() {
    return instance;
  }

  /**
   * Register all Events for drag&drop area.
   * @memberof FileDropper
   */
  enableDragAndDrop() {
    const $ele = $('#catblocks-file-dropper');

    $ele
      .on('drag dragstart dragend dragover dragenter dragleave drop', e => {
        e.preventDefault();
        e.stopPropagation();
      })
      .on('dragover dragenter', () => {
        $ele.addClass('hover');
      })
      .on('dragleave dragend drop', () => {
        $ele.removeClass('hover');
      })
      .on('drop', this._handleFileDrop);

    $('#dropper-file-input').on('change', this._handleInputChange);

    $ele.css('display', 'flex');
  }

  /**
   * EventHandler for drop area.
   * @private
   * @param {Event} e
   * @memberof FileDropper
   */
  _handleFileDrop(e) {
    const files = e.originalEvent.dataTransfer.files;
    if (files && files.length > 0) {
      FileDropper.getInstance().computeFiles(files);
    }
  }

  /**
   * EventHandler for <input type="file">
   * @private
   * @param {Event} e
   * @memberof FileDropper
   */
  _handleInputChange(e) {
    const files = e.originalEvent.target.files;
    if (files && files.length > 0) {
      FileDropper.getInstance().computeFiles(files);
    }
  }

<<<<<<< HEAD

=======
  /**
   * Show or Hide loading overlay.
   * @private
   * @param {string} event - onDone / onStart
   * @memberof FileDropper
   */
  _updateView(event) {
    switch (event) {
      case 'onStart':
        $('#loading-overlay').show();
        break;

      case 'onDone':
        $('#loading-overlay').hide();
        break;

      default:
        console.warn(`Ignore file dropper event: ${event}`);
    }
  }

  /**
   * Returns the Base64 Src String for HTML.
   * @private
   * @param {string} fileName relative Path to File
   * @param {string} fileExt contains either exact file ending or a string which should contain the file ending
   * @param {string} base64 encoded file
   * @memberof FileDropper
   */
  _generateBase64Src(fileName, fileExt, base64) {
    // images
    if (fileExt.toLowerCase() === 'png' || fileExt.toLowerCase().includes('png')) {
      return 'data:image/png;charset=utf-8;base64,' + base64;
    }
    if (fileExt.toLowerCase() === 'jpg' || fileExt.toLowerCase().includes('jpg')) {
      return 'data:image/jpg;charset=utf-8;base64,' + base64;
    }
    if (fileExt.toLowerCase() === 'jpeg' || fileExt.toLowerCase().includes('jpeg')) {
      return 'data:image/jpeg;charset=utf-8;base64,' + base64;
    }

    // sound
    if (fileExt.toLowerCase() === 'wav' || fileExt.toLowerCase().includes('wav')) {
      return 'data:audio/wav;charset=utf-8;base64,' + base64;
    }
    if (fileExt.toLowerCase() === 'mp3' || fileExt.toLowerCase().includes('mp3')) {
      return 'data:audio/mp3;charset=utf-8;base64,' + base64;
    }

    // video
    if (fileExt.toLowerCase() === 'mp4' || fileExt.toLowerCase().includes('mp4')) {
      return 'data:video/mp4;charset=utf-8;base64,' + base64;
    }

    // last try
    if (fileName.includes('/images/')) {
      console.warn('FileDropper: guessing Image type for ' + fileName);
      return 'data:image/png;charset=utf-8;base64,' + base64;
    }
    if (fileName.includes('/sounds/')) {
      console.warn('FileDropper: guessing Sound type for ' + fileName);
      return 'data:audio/mp3;charset=utf-8;base64,' + base64;
    }

    // ignore the rest
    console.warn('FileDropper: Ignoring File ' + fileName);
    return '';
  }

  /**
   * Load .catrobat / .zip file
   * @private
   * @param {file} containerfile
   * @param {number} containerCounter
   * @returns {Promise}
   * @memberof FileDropper
   */
  _loadArchive(containerfile, containerCounter) {
    return new Promise(resolve => {
      // open ZIP
      const zip = new JSZip();
      zip
        .loadAsync(containerfile, {
          createFolders: true
        })
        .then(element => {
          if (element.files['code.xml'] == null) {
            throw new Error('Code.xml not found');
          }

          const fileMap = {};
          let codeXML = '';

          const zipFileKeys = Object.keys(element.files);
          const filePromises = [];

          for (const key of zipFileKeys) {
            const file = element.files[key];

            if (!file.dir) {
              if (file.name.toLowerCase() === 'code.xml') {
                const promise = zip.file(file.name).async('string');
                filePromises.push(promise);

                promise.then(str => {
                  codeXML = str;
                });
              } else {
                const promise = zip.file(file.name).async('base64');
                filePromises.push(promise);

                promise.then(base64 => {
                  let fileEnding = file.name.split('.');

                  if (fileEnding.length > 1) {
                    fileEnding = fileEnding[fileEnding.length - 1];
                    fileMap[file.name] = this._generateBase64Src(file.name, fileEnding, base64);
                  } else {
                    fileMap[file.name] = this._generateBase64Src(file.name, atob(base64).substr(0, 32), base64);
                  }
                });
              }
            }
          }

          Promise.all(filePromises).then(response => {
            if (response.length !== Object.keys(fileMap).length + 1) {
              MessageBox.show(
                '<b>' + containerfile.name + ':</b> Number of Files in Archive do not match number of read files.'
              );
              console.error('Number of Files in ZIP do not match number of read files');
            }

            const fd = FileDropper.getInstance();
            try {
              fd.renderProgram(fd.share, fd.container, codeXML, containerfile.name, containerCounter, fileMap);
              resolve(true);
            } catch (error) {
              console.error(error);
              MessageBox.show('<b>' + containerfile.name + ':</b> ' + error);
              resolve(false);
            }
          });
        });
    });
  }
>>>>>>> 3f687ad1

  /**
   * Unpack Archive and start rendering of code.xml
   * @param {File} inputFiles
   * @memberof FileDropper
   */
  computeFiles(inputFiles) {
    updateView('onStart');
    let containerCounter = 0;
    let finished = 0;
    const renderPromises = [];

    for (const containerfile of inputFiles) {
      const fileArray = containerfile.name.split('.');
      const ext = fileArray[fileArray.length - 1];

      if (ext === 'zip' || ext === 'catrobat') {
        const promise = loadArchive(containerfile);
        containerCounter++;
        renderPromises.push(promise);
        promise.then((result) => {
          if(result !== null) {
            try {
              this.renderProgram(this.share, this.container, result.codeXML, containerfile.name, containerCounter, result.fileMap);
              MessageBox.show(`Rendered ${++finished}/${containerCounter} Programs`, 4000);
            } catch(error) {
              MessageBox.show('<b>' + containerfile.name + ':</b> ' + error);
            }
          }
        });
      } else {
        MessageBox.show(`File "${containerfile.name}" is not of type .catrobat/.zip`);
      }
    }

    if (renderPromises.length > 0) {
      Promise.all(renderPromises).then(result => {
        for (const res of result) {
          if (res !== undefined && res) {
            $('#catblocks-file-dropper').hide();
            try {
              PasteListener.getInstance().disablePasteListener();
            } catch(error) {
              // ignore
            }
            break;
          }
        }

        updateView('onDone');
      });
    } else {
      updateView('onDone');
    }
  }
}<|MERGE_RESOLUTION|>--- conflicted
+++ resolved
@@ -1,13 +1,7 @@
-<<<<<<< HEAD
-import $ from "jquery";
-import { MessageBox } from "./message_box";
-import { loadArchive, updateView } from "./utils";
-import { PasteListener } from "./paste_listener";
-=======
 import $ from 'jquery';
-import JSZip from 'jszip';
 import { MessageBox } from './message_box';
->>>>>>> 3f687ad1
+import { loadArchive, updateView } from './utils';
+import { PasteListener } from './paste_listener';
 
 /**
  * Initialize Drag & Drop Field and handle Files.
@@ -102,157 +96,6 @@
     }
   }
 
-<<<<<<< HEAD
-
-=======
-  /**
-   * Show or Hide loading overlay.
-   * @private
-   * @param {string} event - onDone / onStart
-   * @memberof FileDropper
-   */
-  _updateView(event) {
-    switch (event) {
-      case 'onStart':
-        $('#loading-overlay').show();
-        break;
-
-      case 'onDone':
-        $('#loading-overlay').hide();
-        break;
-
-      default:
-        console.warn(`Ignore file dropper event: ${event}`);
-    }
-  }
-
-  /**
-   * Returns the Base64 Src String for HTML.
-   * @private
-   * @param {string} fileName relative Path to File
-   * @param {string} fileExt contains either exact file ending or a string which should contain the file ending
-   * @param {string} base64 encoded file
-   * @memberof FileDropper
-   */
-  _generateBase64Src(fileName, fileExt, base64) {
-    // images
-    if (fileExt.toLowerCase() === 'png' || fileExt.toLowerCase().includes('png')) {
-      return 'data:image/png;charset=utf-8;base64,' + base64;
-    }
-    if (fileExt.toLowerCase() === 'jpg' || fileExt.toLowerCase().includes('jpg')) {
-      return 'data:image/jpg;charset=utf-8;base64,' + base64;
-    }
-    if (fileExt.toLowerCase() === 'jpeg' || fileExt.toLowerCase().includes('jpeg')) {
-      return 'data:image/jpeg;charset=utf-8;base64,' + base64;
-    }
-
-    // sound
-    if (fileExt.toLowerCase() === 'wav' || fileExt.toLowerCase().includes('wav')) {
-      return 'data:audio/wav;charset=utf-8;base64,' + base64;
-    }
-    if (fileExt.toLowerCase() === 'mp3' || fileExt.toLowerCase().includes('mp3')) {
-      return 'data:audio/mp3;charset=utf-8;base64,' + base64;
-    }
-
-    // video
-    if (fileExt.toLowerCase() === 'mp4' || fileExt.toLowerCase().includes('mp4')) {
-      return 'data:video/mp4;charset=utf-8;base64,' + base64;
-    }
-
-    // last try
-    if (fileName.includes('/images/')) {
-      console.warn('FileDropper: guessing Image type for ' + fileName);
-      return 'data:image/png;charset=utf-8;base64,' + base64;
-    }
-    if (fileName.includes('/sounds/')) {
-      console.warn('FileDropper: guessing Sound type for ' + fileName);
-      return 'data:audio/mp3;charset=utf-8;base64,' + base64;
-    }
-
-    // ignore the rest
-    console.warn('FileDropper: Ignoring File ' + fileName);
-    return '';
-  }
-
-  /**
-   * Load .catrobat / .zip file
-   * @private
-   * @param {file} containerfile
-   * @param {number} containerCounter
-   * @returns {Promise}
-   * @memberof FileDropper
-   */
-  _loadArchive(containerfile, containerCounter) {
-    return new Promise(resolve => {
-      // open ZIP
-      const zip = new JSZip();
-      zip
-        .loadAsync(containerfile, {
-          createFolders: true
-        })
-        .then(element => {
-          if (element.files['code.xml'] == null) {
-            throw new Error('Code.xml not found');
-          }
-
-          const fileMap = {};
-          let codeXML = '';
-
-          const zipFileKeys = Object.keys(element.files);
-          const filePromises = [];
-
-          for (const key of zipFileKeys) {
-            const file = element.files[key];
-
-            if (!file.dir) {
-              if (file.name.toLowerCase() === 'code.xml') {
-                const promise = zip.file(file.name).async('string');
-                filePromises.push(promise);
-
-                promise.then(str => {
-                  codeXML = str;
-                });
-              } else {
-                const promise = zip.file(file.name).async('base64');
-                filePromises.push(promise);
-
-                promise.then(base64 => {
-                  let fileEnding = file.name.split('.');
-
-                  if (fileEnding.length > 1) {
-                    fileEnding = fileEnding[fileEnding.length - 1];
-                    fileMap[file.name] = this._generateBase64Src(file.name, fileEnding, base64);
-                  } else {
-                    fileMap[file.name] = this._generateBase64Src(file.name, atob(base64).substr(0, 32), base64);
-                  }
-                });
-              }
-            }
-          }
-
-          Promise.all(filePromises).then(response => {
-            if (response.length !== Object.keys(fileMap).length + 1) {
-              MessageBox.show(
-                '<b>' + containerfile.name + ':</b> Number of Files in Archive do not match number of read files.'
-              );
-              console.error('Number of Files in ZIP do not match number of read files');
-            }
-
-            const fd = FileDropper.getInstance();
-            try {
-              fd.renderProgram(fd.share, fd.container, codeXML, containerfile.name, containerCounter, fileMap);
-              resolve(true);
-            } catch (error) {
-              console.error(error);
-              MessageBox.show('<b>' + containerfile.name + ':</b> ' + error);
-              resolve(false);
-            }
-          });
-        });
-    });
-  }
->>>>>>> 3f687ad1
-
   /**
    * Unpack Archive and start rendering of code.xml
    * @param {File} inputFiles
@@ -272,12 +115,19 @@
         const promise = loadArchive(containerfile);
         containerCounter++;
         renderPromises.push(promise);
-        promise.then((result) => {
-          if(result !== null) {
+        promise.then(result => {
+          if (result !== null) {
             try {
-              this.renderProgram(this.share, this.container, result.codeXML, containerfile.name, containerCounter, result.fileMap);
+              this.renderProgram(
+                this.share,
+                this.container,
+                result.codeXML,
+                containerfile.name,
+                containerCounter,
+                result.fileMap
+              );
               MessageBox.show(`Rendered ${++finished}/${containerCounter} Programs`, 4000);
-            } catch(error) {
+            } catch (error) {
               MessageBox.show('<b>' + containerfile.name + ':</b> ' + error);
             }
           }
@@ -294,7 +144,7 @@
             $('#catblocks-file-dropper').hide();
             try {
               PasteListener.getInstance().disablePasteListener();
-            } catch(error) {
+            } catch (error) {
               // ignore
             }
             break;
