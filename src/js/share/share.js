/**
 * This file will be used in catroweb to render everything properly
 */

import Blockly from 'scratch-blocks';
import Parser from '../parser/parser';
import { defaultOptions, parseOptions, transformXml, injectNewDom, wrapElement, removeAllChildren, getDomElement, hasChildren, enableExpandable, trimString, checkNextBlock } from './utils';

export class Share {
  constructor() {
    this.blockly = Blockly;
    this.parser = Parser;
    this.config = {};
    this.workspaceDom = undefined;
    this.workspace = undefined;
    this.cssNode = undefined;
  }

  /**
	 * init share class instance
	 * @param {Element} options for rendering process
	 */
  init(options) {
    this.config = parseOptions(options, defaultOptions.render);
    this.cssNode = document.createElement('style');
    document.head.insertBefore(this.cssNode, document.head.firstChild);
    const cssText = document.createTextNode(this.getCssContent());
    this.cssNode.appendChild(cssText);

    this.createReadonlyWorkspace();
  }

  /**
   * Create new read only workspace and inject it into container Element
   */
  createReadonlyWorkspace() {
    const hiddenContainer = injectNewDom(this.config.container, 'DIV', {
      id: 'hidden-workspace',
      class: 'hidden'
    });

    this.workspace = this.blockly.inject(hiddenContainer, {
      readOnly: true,
      media: `${this.config.shareRoot}${this.config.media}`,
      zoom: {
        controls: false,
        wheel: false,
        startScale: this.config.renderSize
      }
    });
    this.blockly.CatblocksMsgs.setLocale(this.config.language);

    this.workspaceDom = this.workspace.getInjectionDiv();
    this.workspaceDom.id = this.workspace.id;
  }

  /**
   * Little helper function to update object stats object
   * It returns the merged objects, on same key we generate the sum
   * @param {Object} oldStats status to update
   * @param {Object} newStats update, either append or sum up
   * @returns {Object} updated stats
   */
  updateObjectStats(oldStats, newStats) {
    const updatedStats = Object.assign({}, oldStats);
    if (newStats) {
      Object.keys(newStats).forEach(key => {
        if (oldStats[key]) {
          updatedStats[key] += newStats[key];
        } else {
          updatedStats[key] = newStats[key];
        }
      });
      updatedStats['scripts'] = (updatedStats['scripts'])
        ? updatedStats['scripts'] + 1 : 1;
    }
    return updatedStats;
  }

  /**
	 * Get script stats and return
	 * @param {XMLDocument} script to parse starts
	 * @returns {Element} starts value dictonary
	 */
  getScriptStats(script) {
    if (!script) return {};

    const blocks = script.getElementsByTagName('block');
    return Array.from(blocks).map(block => {
      const name = block.getAttribute('type') || 'undefined';
      if (this.blockly.Blocks[name]) {
        const category = this.blockly.Blocks[name].init.toString().match(/Categories.[a-zA-Z]+/);
        if (category.length > 0) return category[0].split('.')[1];
        return 'unknown';
      } else {
        return 'unknown';
      }
    }).reduce((acc, val) => {
      if (acc[val]) {
        acc[val] = acc[val] + 1;
      } else {
        acc[val] = 1;
      }
      return acc;
    }, {});
  }

  /**
   * Get workspace stats and return it
   * @param {object} workspace to parse stats
   * @returns {object} stats from worspace
   */
  getWorkspaceBlockStats() {
    const workspaceStats = {
      scripts: 1
    };

    const blockNames = Object.keys(this.workspace.blockDB_);
    for (let iblock = 0; iblock < blockNames.length; iblock++) {
      const blockName = blockNames[iblock];
      const block = this.workspace.blockDB_[blockName];
      if (block.category_) {
        if (workspaceStats[block.category_]) {
          workspaceStats[block.category_]++;
        } else {
          workspaceStats[block.category_] = 1;
        }
      }
    }
    return workspaceStats;
  }

  /**
   * Render svg from blockXml via renderWorkspace
   * After rendering, we deep copy just the svg and return it
   * @param {Element} blockXml blocks to render into svg
   * @returns {Object<Element, Object>} svg with block stats
   */
  domToSvg(blockXml) {
    const xOffset = 50;
    const yOffset = 50;

    // move it away from the edges
    transformXml(blockXml, {
      'block': ['remAttr-id', 'remAttr-x', 'remAttr-y'],
      'shadow': ['remAttr-id', 'remAttr-x', 'remAttr-y']
    });
    blockXml.firstElementChild.setAttribute('x', xOffset);
    blockXml.firstElementChild.setAttribute('y', yOffset);

    this.workspace.clear();
    let svg = undefined;
    try {
<<<<<<< HEAD
      Blockly.Xml.domToWorkspace(blockXml, this.workspace);
      checkNextBlock(this.workspace.topBlocks_);
=======
      this.blockly.Xml.domToWorkspace(blockXml, this.workspace);
>>>>>>> a66c5144
      const oriSvg = this.workspace.getParentSvg();
      const oriBox = oriSvg.lastElementChild.getBBox();

      // remove rect around it
      svg = oriSvg.cloneNode(true);
      svg.lastElementChild.removeChild(svg.lastElementChild.firstElementChild);
      svg.setAttribute('width', oriBox.width + xOffset);
      svg.setAttribute('height', oriBox.height + yOffset);
      svg.setAttribute('class', 'catblocks-svg');

      console.log("hello world!");


    } catch (e) {
      console.error('Failed to generate SVG from workspace, properly due to unknown bricks');
      return undefined;
    }

    return svg;
  }

  /**
 * Write objects stats to object stats elements
 * Remove the old stats first before we write the new one
 * Please use updateObjectStats to get the sum or multiple substats
 * @param {Element} objectContainer to update the stats
 * @param {Object} stats stats to write into Elemnt
 */
  writeObjectStats(objectContainer, stats) {
    const statsToWrite = Object.assign({}, stats);
    const labelList = getDomElement('.catblocks-object-stats-label-list', objectContainer);
    const valueList = getDomElement('.catblocks-object-stats-value-list', objectContainer);

    removeAllChildren(labelList);
    removeAllChildren(valueList);

    injectNewDom(labelList, 'LI', { 'class': 'catblocks-object-stats-label-item catblocks-category-name' }, "Name:");
    injectNewDom(valueList, 'LI', { 'class': 'catblocks-object-stats-value-item catblocks-category-name' }, trimString(stats['name']));
    delete (statsToWrite['name']);

    injectNewDom(labelList, 'LI', { 'class': 'catblocks-object-stats-label-item catblocks-category-scripts' }, "Scripts:");
    injectNewDom(valueList, 'LI', { 'class': 'catblocks-object-stats-value-item catblocks-category-scripts' }, stats['scripts']);
    delete (statsToWrite['scripts']);

    Object.keys(statsToWrite).sort().forEach(cat => {
      const label = injectNewDom(labelList, 'LI', { 'class': `catblocks-object-stats-label-item catblocks-category-${cat}` });
      const value = injectNewDom(valueList, 'LI', { 'class': `catblocks-object-stats-value-item catblocks-category-${cat}` });
      label.textContent = cat.charAt(0).toUpperCase() + cat.slice(1);
      value.textContent = statsToWrite[cat];
    });
  }


  /**
 * Inject new scene container into Element container provied in params
 * @param {Element} container append new scene container to this element
 * @param {string} sceneName mapped to id from the new dom
 * @param {!object<string, object>} options how we should build up the scene container
 * @return {Element} new created scene container
 */
  addSceneContainer(container, sceneName, options = defaultOptions.scene) {
    const sceneContainer = injectNewDom(container, 'DIV', { 'class': 'catblocks-scene', 'id': `${sceneName}` });

    let sceneHeader = null;
    if (options.writeHeader) {
      sceneHeader = injectNewDom(sceneContainer, 'DIV', { 'class': 'catblocks-scene-header', 'id': `${sceneName}-header` });
      const sceneText = injectNewDom(sceneHeader, 'P', { 'class': 'catblocks-scene-text' });
      sceneText.innerHTML = `Scene: <span class="catblocks-scene-name">${sceneName}</span>`;
    }

    const sceneObjectContainer = injectNewDom(sceneContainer, 'DIV', { 'class': 'catblocks-object-container' });

    if (options.expandable) {
      enableExpandable(sceneObjectContainer, sceneHeader);
    }

    return sceneContainer;
  }

  /**
 * Inject new object container into Element container provied in params
 * @param {Element} container append new object container to this element
 * @param {string} objectName mapped to id from the new dom
 * @param {!object<string, object>} options how we should build up the scene container
 * @return {Element} new created object container
 */
  addObjectContainer(container, objectName, options = defaultOptions.object) {
    const objectContainer = injectNewDom(container, 'DIV', { 'class': 'catblocks-object', 'id': objectName });

    let objectHeader = undefined;
    if (options.writeHeader) {
      objectHeader = injectNewDom(objectContainer, 'DIV', { 'class': 'catblocks-object-header', 'id': `${objectName}-header` });
      const objectText = injectNewDom(objectHeader, 'P', { 'class': 'catblocks-object-text' });
      objectText.innerHTML = `Object: <span class="catblocks-object-name">${objectName}</span>`;
    }

    if (options.writeStats) {
      const objectProps = injectNewDom(objectContainer, 'DIV', { 'class': 'catblocks-object-props-container' });
      const statsContainer = injectNewDom(objectProps, 'DIV', { 'class': 'catblocks-object-stats-container' });
      const labelContainer = injectNewDom(statsContainer, 'DIV', { 'class': 'catblocks-object-stats-label-container' });
      const valueContainer = injectNewDom(statsContainer, 'DIV', { 'class': 'catblocks-object-stats-value-container' });
      injectNewDom(labelContainer, 'UL', { 'class': 'catblocks-object-stats-label-list' });
      injectNewDom(valueContainer, 'UL', { 'class': 'catblocks-object-stats-value-list' });

      if (options.writeLook && options.objectImage !== undefined) {
        const lookContainer = injectNewDom(objectProps, 'DIV', { 'class': 'catblocks-object-look-container' });
        const lookImage = injectNewDom(lookContainer, 'IMG', {
          'class': 'catblocks-object-look-item',
          'src': `${this.config.shareRoot}${options.programRoot}${options.objectImage.split('#').join('%23')}`
        });
        lookImage.onerror = function(e) {
          e.target.src = 'https://cdn2.iconfinder.com/data/icons/symbol-blue-set-3/100/Untitled-1-94-512.png';
        };
      }
    }

    const objectScriptContainer = injectNewDom(objectContainer, 'DIV', { 'class': 'catblocks-script-container' });
    if (options.expandable) enableExpandable(objectScriptContainer, objectHeader);

    return objectContainer;
  }

  /**
 * Inject all catblocks scenes from xml into div
 * @param {Element} container dom to inject all loaded scenes
 * @param {Element} xmlElement which includes all scenes to iject as XMLDocument
 * @param {Object} options how we should inject all scenes
 */
  injectAllScenes(container, xmlElement, options = {}) {
    // const program = xmlElement.cloneNode(true);
    container = getDomElement(container);
    const scenesContainer = injectNewDom(container, 'DIV', { 'class': 'catblocks-scene-container' });

    if (xmlElement === undefined) {
      console.warn('Inject message to upgrade programm to newer version!');
      injectNewDom(scenesContainer, 'P', { 'class': 'catblocks-empty-text' }, 'Unsupported program version! Please reupload your Programm using our app!');
      return;
    }

    const scenes = xmlElement.getElementsByTagName('scene');
    if (!hasChildren(scenes)) {
      const emptyContainer = injectNewDom(scenesContainer, 'DIV', { 'class': 'catblocks-object-container catblocks-empty-container' });
      injectNewDom(emptyContainer, 'P', { 'class': 'catblocks-empty-text' }, 'Empty programm found, nothting to display.');
      return;
    }


    scenes.forEach(scene => {
      const sceneName = scene.getAttribute('type');
      const sceneOptions = parseOptions(options.scene, defaultOptions.scene);
      const sceneContainer = this.addSceneContainer(scenesContainer, trimString(sceneName), sceneOptions);
      const sceneObjectContainer = getDomElement('.catblocks-object-container', sceneContainer);

      const objects = scene.getElementsByTagName('object');
      if (!hasChildren(objects)) {
        const emptyContainer = injectNewDom(sceneObjectContainer, 'DIV', { 'class': 'catblocks-object catblocks-empty-container' });
        injectNewDom(emptyContainer, 'P', { 'class': 'catblocks-empty-text' }, 'Empty scene found, nothting to display.');
        return;
      }
      objects.forEach(object => {
        const objectName = object.getAttribute('type');
        const objectOptions = (() => {
          if (object.getAttribute('look') !== undefined && object.getAttribute('look') !== null) {
            const lookOptions = Object.assign({}, options.object, {
              'objectImage': `${sceneName}/images/${object.getAttribute('look')}`
            });
            return parseOptions(lookOptions, defaultOptions.object);
          } else {
            return parseOptions(options.object, defaultOptions.object);
          }
        })();

        const objectContainer = this.addObjectContainer(sceneObjectContainer, trimString(objectName), objectOptions);
        const objectScriptContainer = getDomElement('.catblocks-script-container', objectContainer);

        let objectStats = {
          'name': objectName,
          'scripts': 0
        };

        if (!hasChildren(object)) {
          const emptyContainer = injectNewDom(objectScriptContainer, 'DIV', { 'class': 'catblocks-script catblocks-empty-container' });
          injectNewDom(emptyContainer, 'P', { 'class': 'catblocks-empty-text' }, "Empty object found, nothting to display.");

        } else {
          const scripts = object.getElementsByTagName('script');
          scripts.forEach(script => {
            const blockXml = wrapElement(script.firstElementChild, 'xml', { 'xmlns': 'http://www.w3.org/1999/xhtml' });

            const scriptContainer = injectNewDom(objectScriptContainer, 'DIV', { 'class': 'catblocks-script' });

            const blockSvg = this.domToSvg(blockXml);
            if (blockSvg === undefined) {
              scriptContainer.appendChild(injectNewDom(scriptContainer, 'P', { 'class': 'catblocks-empty-text' }, "Failed to parse script properly."));
            } else {
              const blockStats = this.getScriptStats(script);
              objectStats = this.updateObjectStats(objectStats, blockStats);
              scriptContainer.appendChild(blockSvg);
            }
          });
        }

        if (objectOptions.writeStats) {
          this.writeObjectStats(objectContainer, objectStats);
        }
      });
    });
  }

  /**
	 * Array making up the CSS content for Blockly.
	 * @return {String} css node string
	 */
  getCssContent() {
    return `
		.catblocks-scene,
		.catblocks-object {
				padding: 5px 20px;
				border-radius: 20px;
				margin: 5px 0px;
				overflow: hidden;
		}
		
		.catblocks-scene {
				border-style: solid;
				border-color: gainsboro;
		}
		
		.catblocks-object {
				background-color: #17a5b8;
		}
		.catblocks-scene:hover {
			background-color: aliceblue;
		}
		.catblocks-object:hover {
			background-color: #17a5b880;
		}
		
		.catblocks-scene-text, 
		.catblocks-object-text {
		}
		
		.catblocks-scene-name, 
		.catblocks-object-name {
				font-size: 16px;
				font-weight: bold;
		}
		
		.catblocks-object-stats-container {
				display: flex;
				min-width: 400px;
				max-width: 400px;
		}
		.catblocks-object-stats-label-container {
				font-weight: bold;
				min-width: 150px;
				max-width: 150px;
		}
		.catblocks-object-stats-value-container ul{
				list-style-type: none;
		}
		.catblocks-script {
				margin: 2px 0px;
				overflow-x: scroll;
				overflow-y: hidden;
				scrollbar-width: none;
				background: aliceblue;
				width: 100%;
				border-radius: 20px;
		}
		.catblocks-empty-text {
				text-align: center;
				vertical-align: middle;
				line-height: 50px;
				font-weight: bold;
		}
		.catblocks-object-props-container {
				display: flex;
				flex-wrap: wrap;
				border-radius: 20px;
				border: 2px solid #ffffff;
				background: lightblue;
		}
		.catblocks-object-look-container {
				min-width: 100px;
				max-width: 100px;
				margin: auto auto auto auto;
		}
		.catblocks-object-look-item {
				min-width: 100px;
				max-width: 100px;
				border-radius: 20%;
		}
		.blocklyEditableLabel {
				fill: white !important;
		}
		.container-closed {
			/*max-height: 0;
			transition: max-height 1s ease-out;
			overflow: hidden;*/
		}
		.container-open {
			/*max-height: 5000px;
			transition: max-height 1s ease-in;*/
		}`;
  }
}<|MERGE_RESOLUTION|>--- conflicted
+++ resolved
@@ -151,12 +151,8 @@
     this.workspace.clear();
     let svg = undefined;
     try {
-<<<<<<< HEAD
-      Blockly.Xml.domToWorkspace(blockXml, this.workspace);
+      this.blockly.Xml.domToWorkspace(blockXml, this.workspace);
       checkNextBlock(this.workspace.topBlocks_);
-=======
-      this.blockly.Xml.domToWorkspace(blockXml, this.workspace);
->>>>>>> a66c5144
       const oriSvg = this.workspace.getParentSvg();
       const oriBox = oriSvg.lastElementChild.getBBox();
 
