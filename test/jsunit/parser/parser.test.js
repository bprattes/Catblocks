/**
 * @description Parser test
 *  for the parser we always need the webview
 */

'use strict';

describe('Parser catroid program tests', () => {

  beforeAll(async () => {
    await page.goto(`${SERVER}`, { waitUntil: 'domcontentloaded' });
  });

  /**
   * Test if parsing a not support version works properly
   */
  test('Recognizes not supported program version', async () => {
    expect(await page.evaluate(() => {
      const xmlString = `<?xml version="1.0" encoding="UTF-8" standalone="yes"?><program><header><catrobatLanguageVersion>0.993</catrobatLanguageVersion></header><scenes><scene><name>игра</name><objectList></objectList></scene></scenes></program>`;
      const catXml = parser.convertProgramString(xmlString);

      return (catXml === undefined);
    })).toBeTruthy();
  });

  /**
  * Test if rendering a support version works properly
  */
  test('Recognizes supported program version', async () => {
    expect(await page.evaluate(() => {
      const xmlString = `<?xml version="1.0" encoding="UTF-8" standalone="yes"?><program><header><catrobatLanguageVersion>0.994</catrobatLanguageVersion></header><scenes><scene><name>игра</name><objectList></objectList></scene></scenes></program>`;
      const catXml = parser.convertProgramString(xmlString);

      return (catXml instanceof XMLDocument);
    })).toBeTruthy();
  });

  /**
   * Test if parser is able to parse an empty catroid program properly
   */
  test('Handle empty program properly', async () => {
    expect(await page.evaluate(() => {
      const xmlString = `<?xml version="1.0" encoding="UTF-8" standalone="yes"?><program><header><catrobatLanguageVersion>0.994</catrobatLanguageVersion></header><scenes></scenes></program>`;
      const catXml = parser.convertProgramString(xmlString);

      return (catXml instanceof XMLDocument
        && catXml.firstChild.tagName === 'xml'
        && catXml.firstChild.childElementCount === 0);
    })).toBeTruthy();
  });

  /**
   * Test if parser is able to parse a single empty scene program properly
   */
  test('Handle empty single scene properly', async () => {
    expect(await page.evaluate(() => {
      const xmlString = `<?xml version="1.0" encoding="UTF-8" standalone="yes"?><program><header><catrobatLanguageVersion>0.994</catrobatLanguageVersion></header><scenes><scene><name>tscene</name><objectList></objectList></scene></scenes></program>`;
      const catXml = parser.convertProgramString(xmlString);

      return (catXml instanceof XMLDocument
        && catXml.firstChild.tagName === 'xml'
        && catXml.getElementsByTagName('scene').length === 1
        && catXml.getElementsByTagName('scene')[0].getAttribute('type') === 'tscene');
    })).toBeTruthy();
  });

  /**
   * Test if parser is able to parse multiple empty scenes from a program properly
   */
  test('Handle multiple empty scenes properly', async () => {
    expect(await page.evaluate(() => {
      const xmlString = `<?xml version="1.0" encoding="UTF-8" standalone="yes"?><program><header><catrobatLanguageVersion>0.994</catrobatLanguageVersion></header><scenes><scene><name>tscene1</name><objectList></objectList></scene><scene><name>tscene2</name><objectList></objectList></scene></scenes></program>`;
      const catXml = parser.convertProgramString(xmlString);

      return (catXml instanceof XMLDocument
        && catXml.firstChild.tagName === 'xml'
        && catXml.getElementsByTagName('scene').length === 2
        && catXml.getElementsByTagName('scene')[0].getAttribute('type') === 'tscene1'
        && catXml.getElementsByTagName('scene')[1].getAttribute('type') === 'tscene2');
    })).toBeTruthy();
  });

  /**
   * Test if parser is able to parse single empty object properly
   */
  test('Hanlde single empty object properly', async () => {
    expect(await page.evaluate(() => {
      const xmlString = `<?xml version="1.0" encoding="UTF-8" standalone="yes"?><program><header><catrobatLanguageVersion>0.99995</catrobatLanguageVersion></header><settings/><scenes><scene><name>tscene</name><objectList><object type="Sprite" name="tobject"><lookList/><soundList/><scriptList/></object></objectList></scene></scenes></program>`;
      const catXml = parser.convertProgramString(xmlString);

      return (catXml instanceof XMLDocument
        && catXml.firstChild.tagName === 'xml'
        && catXml.getElementsByTagName('object').length === 1
        && catXml.getElementsByTagName('object')[0].getAttribute('type') === 'tobject');
    })).toBeTruthy();
  });

  /**
   * Test if parser is able to parse multiple empty objects properly
   */
  test('Hanlde single empty object in same scene properly', async () => {
    expect(await page.evaluate(() => {
      const xmlString = `<?xml version="1.0" encoding="UTF-8" standalone="yes"?><program><header><catrobatLanguageVersion>0.99995</catrobatLanguageVersion></header><settings/><scenes><scene><name>tscene</name><objectList><object type="Sprite" name="tobject1"><lookList/><soundList/><scriptList/></object><object type="Sprite" name="tobject2"><lookList/><soundList/><scriptList/></object></objectList></scene></scenes></program>`;
      const catXml = parser.convertProgramString(xmlString);

      return (catXml instanceof XMLDocument
        && catXml.firstChild.tagName === 'xml'
        && catXml.getElementsByTagName('scene').length === 1
        && catXml.getElementsByTagName('scene')[0].childElementCount === 2
        && catXml.getElementsByTagName('object').length === 2
        && catXml.getElementsByTagName('object')[0].getAttribute('type') === 'tobject1'
        && catXml.getElementsByTagName('object')[1].getAttribute('type') === 'tobject2');
    })).toBeTruthy();
  });

  /**
    * Test if parser is able to parse multiple empty scence with one object properly
  */
  test('Hanlde single empty object in multiple scenes properly', async () => {
    expect(await page.evaluate(() => {
      const xmlString = `<?xml version="1.0" encoding="UTF-8" standalone="yes"?><program><header><catrobatLanguageVersion>0.99995</catrobatLanguageVersion></header><settings/><scenes><scene><name>tscene1</name><objectList><object type="Sprite" name="tobject1"><lookList/><soundList/><scriptList/></object></objectList></scene><scene><name>tscene2</name><objectList><object type="Sprite" name="tobject2"><lookList/><soundList/><scriptList/></object></objectList></scene></scenes></program>`;
      const catXml = parser.convertProgramString(xmlString);

      return (catXml instanceof XMLDocument
        && catXml.firstChild.tagName === 'xml'
        && catXml.getElementsByTagName('scene').length === 2
        && catXml.getElementsByTagName('scene')[0].getAttribute('type') === 'tscene1'
        && catXml.getElementsByTagName('scene')[1].getAttribute('type') === 'tscene2'
        && catXml.getElementsByTagName('scene')[0].childElementCount === 1
        && catXml.getElementsByTagName('scene')[0].firstChild.getAttribute('type') === 'tobject1'
        && catXml.getElementsByTagName('scene')[0].firstChild.childElementCount === 0
        && catXml.getElementsByTagName('scene')[1].childElementCount === 1
        && catXml.getElementsByTagName('scene')[1].firstChild.getAttribute('type') === 'tobject2'
        && catXml.getElementsByTagName('scene')[1].firstChild.childElementCount === 0);
    })).toBeTruthy();
  });

  /**
   * Test if parser is able to parse single empty script from object properly
   */
  test('Handle single empty script properly', async () => {
    expect(await page.evaluate(() => {
      const xmlString = `<?xml version="1.0" encoding="UTF-8" standalone="yes"?><program><header><catrobatLanguageVersion>0.99995</catrobatLanguageVersion></header><settings/><scenes><scene><name>tscene</name><objectList><object type="Sprite" name="tobject"><lookList/><soundList/><scriptList><script type="tscript"><brickList/></script></scriptList></object></objectList></scene></scenes></program>`;
      const catXml = parser.convertProgramString(xmlString);

      return catXml.evaluate(`//scene[@type='tscene']/object[@type='tobject']/script[@type='tscript']`, catXml, null, XPathResult.ANY_TYPE, null).iterateNext();
    })).toBeTruthy();
  });
});


describe('Catroid to Catblocks parser tests', () => {

  beforeEach(async () => {
    await page.goto(`${SERVER}`, { waitUntil: 'domcontentloaded' });
  });

  /**
   * Test if xml character like &amp; get properly handeled by catblocks parser
   */
  test('Xml Character escaping test', async () => {
    expect(await page.evaluate(() => {
      // verify if <value>60&amp;.0</value> get parsed properly into a catblocks xml
      const xmlString = `<?xml version="1.0" encoding="UTF-8" standalone="yes"?><program><header><catrobatLanguageVersion>0.99997</catrobatLanguageVersion></header><scenes><scene><name>игра</name><objectList><object type="Sprite" name="цель"><lookList><look fileName="Space-Panda.png" name="цель"/></lookList><soundList/><scriptList><script type="StartScript"><brickList><brick type="SetSizeToBrick" id="testBrick"><commentedOut>false</commentedOut><formulaList><formula category="SIZE"><type>NUMBER</type><value id="testValue">60&amp;.0</value></formula></formulaList></brick></brickList><commentedOut>false</commentedOut></script></scriptList></object></objectList></scene></scenes></program>`;
      const catXml = parser.convertProgramString(xmlString);

      if (catXml.getElementsByTagName('parsererror').length > 0) return false;
      const testValue = catXml.evaluate(`//field[@name='SIZE']`, catXml, null, XPathResult.ANY_TYPE, null).iterateNext();
      return (testValue !== undefined && testValue.innerHTML.includes('60&amp;.0'));
    })).toBeTruthy();
  });

  /**
   * Test if parser is able to follow references which are outside of the object
   * Test for looklist
   */
  test('LookList reference not within the same object', async () => {
    expect(await page.evaluate(() => {
      const xmlString = `<?xml version="1.0" encoding="UTF-8" standalone="yes"?><program><header><catrobatLanguageVersion>0.99997</catrobatLanguageVersion></header><scenes><scene><name>игра</name><objectList><object type="Sprite" name="TestLookListObject"><lookList><look fileName="testLook.png" name="testLook"/></lookList><soundList/><scriptList/></object><object type="Sprite" name="цель"><lookList></lookList><soundList/><scriptList><script type="StartScript"><brickList><brick type="SetLookBrick"><commentedOut>false</commentedOut><look reference="../../../../../../object[1]/lookList/look[1]"/></brick></brickList><commentedOut>false</commentedOut></script></scriptList></object></objectList></scene></scenes></program>`;
      const catXml = parser.convertProgramString(xmlString);

      if (catXml.getElementsByTagName('parsererror').length > 0) return false;
      const testValue = catXml.evaluate(`//field[@name='look']`, catXml, null, XPathResult.ANY_TYPE, null).iterateNext();
      return (testValue !== undefined && testValue.innerHTML.includes('testLook'));
    })).toBeTruthy();
  });

  /**
   * Test if parser is able to follow references which are outside of the object
   * Test for soundlist
   */
  test('SountList reference not within the same object', async () => {
    expect(await page.evaluate(() => {
      const xmlString = `<?xml version="1.0" encoding="UTF-8" standalone="yes"?><program><header><catrobatLanguageVersion>0.99997</catrobatLanguageVersion></header><scenes><scene><name>игра</name><objectList><object type="Sprite" name="TestSoundListObject"><lookList></lookList><soundList><sound fileName="testSound.png" name="testSound"/></soundList><scriptList/></object><object type="Sprite" name="цель"><lookList></lookList><soundList/><scriptList><script type="StartScript"><brickList><brick type="SetSoundBrick"><commentedOut>false</commentedOut><sound reference="../../../../../../object[1]/soundList/sound[1]"/></brick></brickList><commentedOut>false</commentedOut></script></scriptList></object></objectList></scene></scenes></program>`;
      const catXml = parser.convertProgramString(xmlString);

      if (catXml.getElementsByTagName('parsererror').length > 0) return false;
      const testValue = catXml.evaluate(`//field[@name='sound']`, catXml, null, XPathResult.ANY_TYPE, null).iterateNext();
      return (testValue !== undefined && testValue.innerHTML.includes('testSound'));
    })).toBeTruthy();
  });

  /**
   * Test if default value "---" is used if no nodeValue exists in script
   */
  test('Test if default value "---" is used if no nodeValue is given', async () => {
    expect(await page.evaluate(() => {
      const xmlString = `<?xml version="1.0" encoding="UTF-8"?><program><header><catrobatLanguageVersion>0.99997</catrobatLanguageVersion></header><scenes><scene><name>игра</name><objectList><object type="Sprite" name="TestSoundListObject"><lookList /><soundList><sound fileName="testSound.png" name="testSound" /></soundList><scriptList /></object><object type="Sprite" name="цель"><lookList /><soundList /><scriptList><script type="StartScript"><brickList><brick type="WaitBrick"><commentedOut>false</commentedOut><formulaList><formula category="testFormular"><leftChild><type>NUMBER</type><value>37</value></leftChild><rightChild><type>NUMBER</type><value>58</value></rightChild><type>FUNCTION</type><value /></formula></formulaList></brick></brickList><commentedOut>false</commentedOut></script></scriptList></object></objectList></scene></scenes></program>`;
      const catXml = parser.convertProgramString(xmlString);

      if (catXml.getElementsByTagName('parsererror').length > 0) return false;
      const testValue = catXml.evaluate(`//field[@name='testFormular']`, catXml, null, XPathResult.ANY_TYPE, null).iterateNext();
      return (testValue !== undefined && testValue.innerHTML.includes('37 --- 58'));
    })).toBeTruthy();
  });

  /**
   * Test if parser properly converts script string into XMLDocument
   */
  test('Test if parser converts catroid script properly', async () => {
    expect(await page.evaluate(() => {
      const scriptString = `<script type="BroadcastScript"><brickList><brick type="ForeverBrick"><commentedOut>false</commentedOut><loopBricks><brick type="PlaySoundAndWaitBrick"><commentedOut>false</commentedOut><sound name="soundTest"/></brick></loopBricks></brick></brickList><commentedOut>false</commentedOut><receivedMessage>звуки</receivedMessage></script>`;
      const catXml = parser.convertScriptString(scriptString);
      return (catXml instanceof XMLDocument
        && catXml.getElementsByTagName('block').length === 3
        && catXml.getElementsByTagName('block')[0].getAttribute('type') === 'BroadcastScript'
        && catXml.getElementsByTagName('block')[1].getAttribute('type') === 'ForeverBrick'
        && catXml.getElementsByTagName('block')[2].getAttribute('type') === 'PlaySoundAndWaitBrick');
    })).toBeTruthy();
  });
<<<<<<< HEAD
});

describe('Parser catroid program tests', () => {

  beforeEach(async () => {
    await page.goto(`${SERVER}`, {waitUntil: 'domcontentloaded'});
  });

  /**
   * Test if parser properly converts script string with empty formula into XMLDocument
   */
  test('test if parser converts empty formula without any child in script properly', async () => {
    expect(await page.evaluate(() => {
      const scriptString = `<script type="BroadcastScript"><brickList><brick type="ForeverBrick"><commentedOut>false</commentedOut><loopBricks><brick type="ChangeBrightnessByNBrick"><commentedOut>false</commentedOut><formulaList><formula category="BRIGHTNESS_CHANGE"></formula></formulaList></brick></loopBricks></brick></brickList><commentedOut>false</commentedOut><receivedMessage></receivedMessage></script>`;
      const catXml = parser.convertScriptString(scriptString);
      return (catXml instanceof XMLDocument
        && catXml.getElementsByTagName('block').length === 3
        && catXml.getElementsByTagName('block')[0].getAttribute('type') === 'BroadcastScript'
        && catXml.getElementsByTagName('block')[1].getAttribute('type') === 'ForeverBrick'
        && catXml.getElementsByTagName('block')[2].getAttribute('type') === 'ChangeBrightnessByNBrick'
        && catXml.getElementsByTagName('block')[2].childNodes[1].getAttribute('name') === 'BRIGHTNESS_CHANGE'
        && catXml.getElementsByTagName('block')[2].childNodes[1].textContent.trim() === '')
    })).toBeTruthy();
  });

  /**
   * Test if parser properly converts script string with non-empty formula into XMLDocument
   */
  test('test if parser converts non-empty formula without any child in script properly', async () => {
    expect(await page.evaluate(() => {
      const scriptString = `<script type="BroadcastScript"><brickList><brick type="ForeverBrick"><commentedOut>false</commentedOut><loopBricks><brick type="ChangeBrightnessByNBrick"><commentedOut>false</commentedOut><formulaList><formula category="BRIGHTNESS_CHANGE"><type>NUMBER</type><value>100</value></formula></formulaList></brick></loopBricks></brick></brickList><commentedOut>false</commentedOut><receivedMessage></receivedMessage></script>`;
      const catXml = parser.convertScriptString(scriptString);
      return (catXml instanceof XMLDocument
        && catXml.getElementsByTagName('block').length === 3
        && catXml.getElementsByTagName('block')[0].getAttribute('type') === 'BroadcastScript'
        && catXml.getElementsByTagName('block')[1].getAttribute('type') === 'ForeverBrick'
        && catXml.getElementsByTagName('block')[2].getAttribute('type') === 'ChangeBrightnessByNBrick'
        && catXml.getElementsByTagName('block')[2].childNodes[1].getAttribute('name') === 'BRIGHTNESS_CHANGE'
        && catXml.getElementsByTagName('block')[2].childNodes[1].textContent.trim() === '100')
    })).toBeTruthy();
  });

  /**
   * Test if parser properly converts script string with invalid formula into XMLDocument
   */
  test('test if parser converts invalid formula in script properly', async () => {
    expect(await page.evaluate(() => {
      const scriptString = `<script type="BroadcastScript"><brickList><brick type="ForeverBrick"><commentedOut>false</commentedOut><loopBricks><brick type="ChangeBrightnessByNBrick"><commentedOut>false</commentedOut><formulaList><formula category="unknown_category"><type>NUMBER</type><value>100</value></formula></formulaList></brick></loopBricks></brick></brickList><commentedOut>false</commentedOut><receivedMessage></receivedMessage></script>`;
      const catXml = parser.convertScriptString(scriptString);
      return (catXml instanceof XMLDocument
        && catXml.getElementsByTagName('block').length === 3
        && catXml.getElementsByTagName('block')[0].getAttribute('type') === 'BroadcastScript'
        && catXml.getElementsByTagName('block')[1].getAttribute('type') === 'ForeverBrick'
        && catXml.getElementsByTagName('block')[2].getAttribute('type') === 'ChangeBrightnessByNBrick'
        && catXml.getElementsByTagName('block')[2].childNodes[1].getAttribute('name') === 'unknown_category'
        //rendering sets value to 50 when formula category is invalid (default value defined in looks.js)
        && catXml.getElementsByTagName('block')[2].childNodes[1].textContent.trim() === '100')
    })).toBeTruthy();
  });

  /**
   * Test if parser properly converts script string with valid formula (value and right child) into XMLDocument
   */
  test('test if parser converts valid formula (value and right child) in script properly', async () => {
    expect(await page.evaluate(() => {
      const scriptString = `<script type="BroadcastScript"><brickList><brick type="ForeverBrick"><loopBricks><brick type="ChangeBrightnessByNBrick"><formulaList><formula category="BRIGHTNESS_CHANGE"><rightChild><type>NUMBER</type><value>1</value></rightChild><type>OPERATOR</type><value>MINUS</value></formula></formulaList></brick></loopBricks></brick></brickList></script>`;
      const catXml = parser.convertScriptString(scriptString);
      return (catXml instanceof XMLDocument
        && catXml.getElementsByTagName('block').length === 3
        && catXml.getElementsByTagName('block')[0].getAttribute('type') === 'BroadcastScript'
        && catXml.getElementsByTagName('block')[1].getAttribute('type') === 'ForeverBrick'
        && catXml.getElementsByTagName('block')[2].getAttribute('type') === 'ChangeBrightnessByNBrick'
        && catXml.getElementsByTagName('block')[2].childNodes[1].getAttribute('name') === 'BRIGHTNESS_CHANGE'
        && catXml.getElementsByTagName('block')[2].childNodes[1].textContent.trim() === 'MINUS 1')
    })).toBeTruthy();
  });

  /**
   * Test if parser properly converts script string with valid formula (left child, value and right child) into XMLDocument
   */
  test('test if parser converts valid formula (left child, value and right child) in script properly', async () => {
    expect(await page.evaluate(() => {
      const scriptString = `<script type="BroadcastScript"><brickList><brick type="WaitBrick"><commentedOut>false</commentedOut><formulaList><formula category="TIME_TO_WAIT_IN_SECONDS"><leftChild><type>NUMBER</type><value>37</value></leftChild><rightChild><type>NUMBER</type><value>58</value></rightChild><type>FUNCTION</type><value>RAND</value></formula></formulaList></brick></brickList></script>`;
      const catXml = parser.convertScriptString(scriptString);
      return (catXml instanceof XMLDocument
        && catXml.getElementsByTagName('block').length === 2
        && catXml.getElementsByTagName('block')[0].getAttribute('type') === 'BroadcastScript'
        && catXml.getElementsByTagName('block')[1].getAttribute('type') === 'WaitBrick'
        && catXml.getElementsByTagName('block')[1].childNodes[1].getAttribute('name') === 'TIME_TO_WAIT_IN_SECONDS'
        && catXml.getElementsByTagName('block')[1].childNodes[1].textContent.trim() === '37 RAND 58')
    })).toBeTruthy();
=======

  describe('UserVariable parsing', () => {
    /** 
     * Test if parser handles local uservariables properly
     */
    test('Test of local uservariable parsing', async () => {
      expect(await page.evaluate(() => {
        const xmlString = `<script type="StartScript"><brickList><brick type="SetVariableBrick"><commentedOut>false</commentedOut><formulaList><formula category="VARIABLE"><type>NUMBER</type><value>0</value></formula></formulaList><userVariable type="UserVariable" serialization="custom"><userVariable><default><deviceValueKey>dcfdd34b-47fb-4fcc-a1cc-97495abf2563</deviceValueKey><name>tUserVariable</name></default></userVariable></userVariable></brick></script>`;
        const catXml = parser.convertScriptString(xmlString);

        if (catXml.getElementsByTagName('parsererror').length > 0) return false;
        const testValue = catXml.evaluate(`//field[@name='DROPDOWN']`, catXml, null, XPathResult.ANY_TYPE, null).iterateNext();
        return (testValue !== undefined && testValue.innerHTML.includes('tUserVariable'));
      })).toBeTruthy();
    });

    /** 
     * Test if parser handles local uservariable with empty name tag
     */
    test('Test of local empty name uservariable parsing', async () => {
      expect(await page.evaluate(() => {
        const xmlString = `<script type="StartScript"><brickList><brick type="SetVariableBrick"><commentedOut>false</commentedOut><formulaList><formula category="VARIABLE"><type>NUMBER</type><value>0</value></formula></formulaList><userVariable type="UserVariable" serialization="custom"><userVariable><default><deviceValueKey>dcfdd34b-47fb-4fcc-a1cc-97495abf2563</deviceValueKey><name></name></default></userVariable></userVariable></brick></script>`;
        const catXml = parser.convertScriptString(xmlString);

        if (catXml.getElementsByTagName('parsererror').length > 0) return false;
        const testValue = catXml.evaluate(`//field[@name='DROPDOWN']`, catXml, null, XPathResult.ANY_TYPE, null).iterateNext();
        return (testValue !== undefined && testValue.innerHTML.length === 0);
      })).toBeTruthy();
    });

    /** 
     * Test if parser handles local uservariable without name tag
     */
    test('Test of local uservariable parsing without name tag', async () => {
      expect(await page.evaluate(() => {
        const xmlString = `<script type="StartScript"><brickList><brick type="SetVariableBrick"><commentedOut>false</commentedOut><formulaList><formula category="VARIABLE"><type>NUMBER</type><value>0</value></formula></formulaList><userVariable type="UserVariable" serialization="custom"><userVariable><default><deviceValueKey>dcfdd34b-47fb-4fcc-a1cc-97495abf2563</deviceValueKey><name/></default></userVariable></userVariable></brick></script>`;
        const catXml = parser.convertScriptString(xmlString);

        if (catXml.getElementsByTagName('parsererror').length > 0) return false;
        const testValue = catXml.evaluate(`//field[@name='DROPDOWN']`, catXml, null, XPathResult.ANY_TYPE, null).iterateNext();
        return (testValue !== undefined && testValue.innerHTML.length === 0);
      })).toBeTruthy();
    });

    /** 
    * Test if parser handles local uservariable without name tag
    */
    test('Test of remote uservariable parsing', async () => {
      expect(await page.evaluate(() => {
        const xmlString = `<script type="StartScript"><brickList><brick type="SetVariableBrick"><commentedOut>false</commentedOut><formulaList><formula category="VARIABLE"><type>NUMBER</type><value>0</value></formula></formulaList><userVariable type="UserVariable" serialization="custom"><userVariable><default><deviceValueKey>dcfdd34b-47fb-4fcc-a1cc-97495abf2563</deviceValueKey><name>tUserVariable</name></default></userVariable></userVariable></brick><brick type="SetVariableBrick"><commentedOut>false</commentedOut><formulaList><formula category="VARIABLE"><type>NUMBER</type><value>0</value></formula></formulaList><userVariable reference="../../brick[1]"/></brick></script>`;
        const catXml = parser.convertScriptString(xmlString);

        if (catXml.getElementsByTagName('parsererror').length > 0) return false;
        const testValue = catXml.evaluate(`//field[@name='DROPDOWN']`, catXml, null, XPathResult.ANY_TYPE, null).iterateNext();
        return (testValue !== undefined && testValue.innerHTML.includes('tUserVariable'));
      })).toBeTruthy();
    });

    /** 
     * Test if parser handles local uservariable with empty name tag
     */
    test('Test of remote empty name uservariable parsing', async () => {
      expect(await page.evaluate(() => {
        const xmlString = `<script type="StartScript"><brickList><brick type="SetVariableBrick"><commentedOut>false</commentedOut><formulaList><formula category="VARIABLE"><type>NUMBER</type><value>0</value></formula></formulaList><userVariable type="UserVariable" serialization="custom"><userVariable><default><deviceValueKey>dcfdd34b-47fb-4fcc-a1cc-97495abf2563</deviceValueKey><name></name></default></userVariable></userVariable></brick><brick type="SetVariableBrick"><commentedOut>false</commentedOut><formulaList><formula category="VARIABLE"><type>NUMBER</type><value>0</value></formula></formulaList><userVariable reference="../../brick[1]"/></brick></script>`;
        const catXml = parser.convertScriptString(xmlString);

        if (catXml.getElementsByTagName('parsererror').length > 0) return false;
        const testValue = catXml.evaluate(`//field[@name='DROPDOWN']`, catXml, null, XPathResult.ANY_TYPE, null).iterateNext();
        return (testValue !== undefined && testValue.innerHTML.length === 0);
      })).toBeTruthy();
    });

    /** 
     * Test if parser handles local uservariable without name tag
     */
    test('Test of remote uservariable parsing without name tag', async () => {
      expect(await page.evaluate(() => {
        const xmlString = `<script type="StartScript"><brickList><brick type="SetVariableBrick"><commentedOut>false</commentedOut><formulaList><formula category="VARIABLE"><type>NUMBER</type><value>0</value></formula></formulaList><userVariable type="UserVariable" serialization="custom"><userVariable><default><deviceValueKey>dcfdd34b-47fb-4fcc-a1cc-97495abf2563</deviceValueKey><name/></default></userVariable></userVariable></brick><brick type="SetVariableBrick"><commentedOut>false</commentedOut><formulaList><formula category="VARIABLE"><type>NUMBER</type><value>0</value></formula></formulaList><userVariable reference="../../brick[1]"/></brick></script>`;
        const catXml = parser.convertScriptString(xmlString);

        if (catXml.getElementsByTagName('parsererror').length > 0) return false;
        const testValue = catXml.evaluate(`//field[@name='DROPDOWN']`, catXml, null, XPathResult.ANY_TYPE, null).iterateNext();
        return (testValue !== undefined && testValue.innerHTML.length === 0);
      })).toBeTruthy();
    });
>>>>>>> 442dd8fc
  });
});<|MERGE_RESOLUTION|>--- conflicted
+++ resolved
@@ -170,7 +170,7 @@
     })).toBeTruthy();
   });
 
-  /**
+  /** 
    * Test if parser is able to follow references which are outside of the object
    * Test for looklist
    */
@@ -185,7 +185,7 @@
     })).toBeTruthy();
   });
 
-  /**
+  /** 
    * Test if parser is able to follow references which are outside of the object
    * Test for soundlist
    */
@@ -200,7 +200,7 @@
     })).toBeTruthy();
   });
 
-  /**
+  /** 
    * Test if default value "---" is used if no nodeValue exists in script
    */
   test('Test if default value "---" is used if no nodeValue is given', async () => {
@@ -228,99 +228,6 @@
         && catXml.getElementsByTagName('block')[2].getAttribute('type') === 'PlaySoundAndWaitBrick');
     })).toBeTruthy();
   });
-<<<<<<< HEAD
-});
-
-describe('Parser catroid program tests', () => {
-
-  beforeEach(async () => {
-    await page.goto(`${SERVER}`, {waitUntil: 'domcontentloaded'});
-  });
-
-  /**
-   * Test if parser properly converts script string with empty formula into XMLDocument
-   */
-  test('test if parser converts empty formula without any child in script properly', async () => {
-    expect(await page.evaluate(() => {
-      const scriptString = `<script type="BroadcastScript"><brickList><brick type="ForeverBrick"><commentedOut>false</commentedOut><loopBricks><brick type="ChangeBrightnessByNBrick"><commentedOut>false</commentedOut><formulaList><formula category="BRIGHTNESS_CHANGE"></formula></formulaList></brick></loopBricks></brick></brickList><commentedOut>false</commentedOut><receivedMessage></receivedMessage></script>`;
-      const catXml = parser.convertScriptString(scriptString);
-      return (catXml instanceof XMLDocument
-        && catXml.getElementsByTagName('block').length === 3
-        && catXml.getElementsByTagName('block')[0].getAttribute('type') === 'BroadcastScript'
-        && catXml.getElementsByTagName('block')[1].getAttribute('type') === 'ForeverBrick'
-        && catXml.getElementsByTagName('block')[2].getAttribute('type') === 'ChangeBrightnessByNBrick'
-        && catXml.getElementsByTagName('block')[2].childNodes[1].getAttribute('name') === 'BRIGHTNESS_CHANGE'
-        && catXml.getElementsByTagName('block')[2].childNodes[1].textContent.trim() === '')
-    })).toBeTruthy();
-  });
-
-  /**
-   * Test if parser properly converts script string with non-empty formula into XMLDocument
-   */
-  test('test if parser converts non-empty formula without any child in script properly', async () => {
-    expect(await page.evaluate(() => {
-      const scriptString = `<script type="BroadcastScript"><brickList><brick type="ForeverBrick"><commentedOut>false</commentedOut><loopBricks><brick type="ChangeBrightnessByNBrick"><commentedOut>false</commentedOut><formulaList><formula category="BRIGHTNESS_CHANGE"><type>NUMBER</type><value>100</value></formula></formulaList></brick></loopBricks></brick></brickList><commentedOut>false</commentedOut><receivedMessage></receivedMessage></script>`;
-      const catXml = parser.convertScriptString(scriptString);
-      return (catXml instanceof XMLDocument
-        && catXml.getElementsByTagName('block').length === 3
-        && catXml.getElementsByTagName('block')[0].getAttribute('type') === 'BroadcastScript'
-        && catXml.getElementsByTagName('block')[1].getAttribute('type') === 'ForeverBrick'
-        && catXml.getElementsByTagName('block')[2].getAttribute('type') === 'ChangeBrightnessByNBrick'
-        && catXml.getElementsByTagName('block')[2].childNodes[1].getAttribute('name') === 'BRIGHTNESS_CHANGE'
-        && catXml.getElementsByTagName('block')[2].childNodes[1].textContent.trim() === '100')
-    })).toBeTruthy();
-  });
-
-  /**
-   * Test if parser properly converts script string with invalid formula into XMLDocument
-   */
-  test('test if parser converts invalid formula in script properly', async () => {
-    expect(await page.evaluate(() => {
-      const scriptString = `<script type="BroadcastScript"><brickList><brick type="ForeverBrick"><commentedOut>false</commentedOut><loopBricks><brick type="ChangeBrightnessByNBrick"><commentedOut>false</commentedOut><formulaList><formula category="unknown_category"><type>NUMBER</type><value>100</value></formula></formulaList></brick></loopBricks></brick></brickList><commentedOut>false</commentedOut><receivedMessage></receivedMessage></script>`;
-      const catXml = parser.convertScriptString(scriptString);
-      return (catXml instanceof XMLDocument
-        && catXml.getElementsByTagName('block').length === 3
-        && catXml.getElementsByTagName('block')[0].getAttribute('type') === 'BroadcastScript'
-        && catXml.getElementsByTagName('block')[1].getAttribute('type') === 'ForeverBrick'
-        && catXml.getElementsByTagName('block')[2].getAttribute('type') === 'ChangeBrightnessByNBrick'
-        && catXml.getElementsByTagName('block')[2].childNodes[1].getAttribute('name') === 'unknown_category'
-        //rendering sets value to 50 when formula category is invalid (default value defined in looks.js)
-        && catXml.getElementsByTagName('block')[2].childNodes[1].textContent.trim() === '100')
-    })).toBeTruthy();
-  });
-
-  /**
-   * Test if parser properly converts script string with valid formula (value and right child) into XMLDocument
-   */
-  test('test if parser converts valid formula (value and right child) in script properly', async () => {
-    expect(await page.evaluate(() => {
-      const scriptString = `<script type="BroadcastScript"><brickList><brick type="ForeverBrick"><loopBricks><brick type="ChangeBrightnessByNBrick"><formulaList><formula category="BRIGHTNESS_CHANGE"><rightChild><type>NUMBER</type><value>1</value></rightChild><type>OPERATOR</type><value>MINUS</value></formula></formulaList></brick></loopBricks></brick></brickList></script>`;
-      const catXml = parser.convertScriptString(scriptString);
-      return (catXml instanceof XMLDocument
-        && catXml.getElementsByTagName('block').length === 3
-        && catXml.getElementsByTagName('block')[0].getAttribute('type') === 'BroadcastScript'
-        && catXml.getElementsByTagName('block')[1].getAttribute('type') === 'ForeverBrick'
-        && catXml.getElementsByTagName('block')[2].getAttribute('type') === 'ChangeBrightnessByNBrick'
-        && catXml.getElementsByTagName('block')[2].childNodes[1].getAttribute('name') === 'BRIGHTNESS_CHANGE'
-        && catXml.getElementsByTagName('block')[2].childNodes[1].textContent.trim() === 'MINUS 1')
-    })).toBeTruthy();
-  });
-
-  /**
-   * Test if parser properly converts script string with valid formula (left child, value and right child) into XMLDocument
-   */
-  test('test if parser converts valid formula (left child, value and right child) in script properly', async () => {
-    expect(await page.evaluate(() => {
-      const scriptString = `<script type="BroadcastScript"><brickList><brick type="WaitBrick"><commentedOut>false</commentedOut><formulaList><formula category="TIME_TO_WAIT_IN_SECONDS"><leftChild><type>NUMBER</type><value>37</value></leftChild><rightChild><type>NUMBER</type><value>58</value></rightChild><type>FUNCTION</type><value>RAND</value></formula></formulaList></brick></brickList></script>`;
-      const catXml = parser.convertScriptString(scriptString);
-      return (catXml instanceof XMLDocument
-        && catXml.getElementsByTagName('block').length === 2
-        && catXml.getElementsByTagName('block')[0].getAttribute('type') === 'BroadcastScript'
-        && catXml.getElementsByTagName('block')[1].getAttribute('type') === 'WaitBrick'
-        && catXml.getElementsByTagName('block')[1].childNodes[1].getAttribute('name') === 'TIME_TO_WAIT_IN_SECONDS'
-        && catXml.getElementsByTagName('block')[1].childNodes[1].textContent.trim() === '37 RAND 58')
-    })).toBeTruthy();
-=======
 
   describe('UserVariable parsing', () => {
     /** 
@@ -406,6 +313,5 @@
         return (testValue !== undefined && testValue.innerHTML.length === 0);
       })).toBeTruthy();
     });
->>>>>>> 442dd8fc
   });
 });